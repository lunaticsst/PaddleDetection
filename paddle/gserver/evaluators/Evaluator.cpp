--- conflicted
+++ resolved
@@ -1012,98 +1012,18 @@
  *
  * The config file api is value_printer_evaluator.
  */
-class ValuePrinter : public Evaluator {
+class ValuePrinter : public NotGetableEvaluator {
 public:
   virtual void eval(const NeuralNetwork& nn) {
-    layerOutputs_.clear();
     for (const std::string& name : config_.input_layers()) {
-<<<<<<< HEAD
-      auto& argu = nn.getLayer(name)->getOutput();
-      layerOutputs_[name] = std::unordered_map<std::string, std::string>();
-      auto& out = layerOutputs_[name];
-      argu.getValueString(&out);
-      for (auto field : {"value", "id", "sequence pos", "sub-sequence pos"}) {
-        auto it = out.find(field);
-        if (it != out.end()) {
-          LOG(INFO) << "layer=" << name << " " << field << ":\n" << it->second;
-        }
-      }
-=======
       nn.getLayer(name)->getOutput().printValueString(LOG(INFO),
                                                       "layer=" + name + " ");
->>>>>>> ab8bb973
     }
   }
 
   virtual void updateSamplesNum(const std::vector<Argument>& arguments) {}
 
   virtual real evalImp(std::vector<Argument>& arguments) { return 0; }
-
-private:
-  std::unordered_map<std::string, std::unordered_map<std::string, std::string>>
-      layerOutputs_;
-
-  // Evaluator interface
-public:
-  void getNames(std::vector<std::string>* names) {
-    for (auto layerIt = layerOutputs_.begin(); layerIt != layerOutputs_.end();
-         ++layerIt) {
-      for (auto it = layerIt->second.begin(); it != layerIt->second.end();
-           ++it) {
-        names->push_back(config_.name() + "." + layerIt->first + "." +
-                         it->second);
-      }
-    }
-  }
-
-  real getValue(const std::string& name, Error* err) const {
-    (void)(name);
-    if (err != nullptr) {
-      *err = Error(
-          "ValuePrinter do not support getValue, use getValueString instead.");
-    }
-    return .0f;
-  }
-  std::string getValueStr(const std::string& name, Error* err) const {
-    std::vector<std::string> buffer;
-    str::split(name, '.', &buffer);
-    if (buffer.size() < 2) {
-      if (err != nullptr) {
-        *err = Error("No such key %s", name.c_str());
-      }
-      return "";
-    }
-    auto fieldName = buffer[buffer.size() - 1];
-    auto layerName = buffer[buffer.size() - 2];
-    auto layerIt = layerOutputs_.find(layerName);
-    if (layerIt == layerOutputs_.end()) {
-      if (err != nullptr) {
-        *err = Error("No such layer %s", layerName.c_str());
-      }
-      return "";
-    }
-
-    auto fieldIt = layerIt->second.find(fieldName);
-    if (fieldIt == layerIt->second.end()) {
-      if (err != nullptr) {
-        *err = Error("No such value field %s", fieldName.c_str());
-      }
-      return "";
-    }
-
-    return fieldIt->second;
-  }
-  std::string getType(const std::string& name, Error* err) const {
-    Error localErr;
-    if (err == nullptr) {
-      err = &localErr;
-    }
-    this->getValueStr(name, err);
-    if (!err->isOK()) {
-      return "";
-    }
-    return "value_printer";
-  }
 };
 REGISTER_EVALUATOR(value_printer, ValuePrinter);
 
