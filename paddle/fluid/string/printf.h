//  Copyright (c) 2018 PaddlePaddle Authors. All Rights Reserved.
//
// Licensed under the Apache License, Version 2.0 (the "License");
// you may not use this file except in compliance with the License.
// You may obtain a copy of the License at
//
//    http://www.apache.org/licenses/LICENSE-2.0
//
// Unless required by applicable law or agreed to in writing, software
// distributed under the License is distributed on an "AS IS" BASIS,
// WITHOUT WARRANTIES OR CONDITIONS OF ANY KIND, either express or implied.
// See the License for the specific language governing permissions and
// limitations under the License.

// Compared with std::stringstream, there are primary purpose of
// string::Printf:
//
// 1. Type-safe printing, with why and how explained in
//    http://www.drdobbs.com/stringprintf-a-typesafe-printf-family-fo/184401999.
//    Implementation includes
//
//    https://github.com/c42f/tinyformat
//    boost::format
//    std::stringstream
//
//    std::stringstream is not convenient enough in many cases.  For example:
//
//      std::cout << std::setprecision(2) << std::fixed << 1.23456 << "\n";
//
//    boost::format is the most convenient one.  We can have
//
//      std::cout << format("%2% %1%") % 36 % 77;
//
//    or
//
//      format fmter("%2% %1%");
//      fmter % 36; fmter % 77;
//      std::cout << fmter.c_str();
//
//    But the overloading of % might be overkilling and it would be
//    more efficient if it can write to std::cout directly.
//
//    tinyformat has an interface compatible with the C-printf style,
//    and it can writes to a stream or returns a std::string:
//
//      std::cout << tfm::printf(
//                  "%s, %s %d, %.2d:%.2d\n",
//                  weekday, month, day, hour, min);
//
//    or
//
//      tfm::format(std::cout,
//                  "%s, %s %d, %.2d:%.2d\n",
//                  weekday, month, day, hour, min);
//
// 2. High-performance -- most printed strings are not too long and
//    doens't need dynamic memory allocation.  Many StringPrintf
//    implementations doesn't enforce type-safe, but are
//    high-performance, including
//
//    https://developers.google.com/optimization/reference/base/stringprintf/
//    https://github.com/adobe/chromium/blob/master/base/stringprintf.h
//    https://github.com/google/protobuf/blob/master/src/google/protobuf/stubs/stringprintf.h
//
// According to
// https://github.com/c42f/tinyformat#compile-time-and-code-bloat,
// boost::format runs too slow and results in large executable binary
// files.  So here we port tinyformat.

#pragma once

#include <iostream>
#include <sstream>
#include <string>

#include "tinyformat/tinyformat.h"  // https://github.com/c42f/tinyformat

namespace paddle {
namespace string {

template <typename... Args>
void Fprintf(std::ostream& out, const char* fmt, const Args&... args) {
  tinyformat::vformat(out, fmt, tinyformat::makeFormatList(args...));
}

template <typename... Args>
<<<<<<< HEAD
=======
std::string Sprintf(const Args&... args) {
  std::ostringstream oss;
  Fprintf(oss, "");
  return oss.str();
}

template <typename... Args>
>>>>>>> 8b80d6da
std::string Sprintf(const char* fmt, const Args&... args) {
  std::ostringstream oss;
  Fprintf(oss, fmt, args...);
  return oss.str();
}

template <typename... Args>
void Printf(const char* fmt, const Args&... args) {
  Fprintf(std::cout, fmt, args...);
}

}  // namespace string
}  // namespace paddle<|MERGE_RESOLUTION|>--- conflicted
+++ resolved
@@ -84,8 +84,6 @@
 }
 
 template <typename... Args>
-<<<<<<< HEAD
-=======
 std::string Sprintf(const Args&... args) {
   std::ostringstream oss;
   Fprintf(oss, "");
@@ -93,7 +91,6 @@
 }
 
 template <typename... Args>
->>>>>>> 8b80d6da
 std::string Sprintf(const char* fmt, const Args&... args) {
   std::ostringstream oss;
   Fprintf(oss, fmt, args...);
