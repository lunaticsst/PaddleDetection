/* Copyright (c) 2016 PaddlePaddle Authors. All Rights Reserved.

Licensed under the Apache License, Version 2.0 (the "License");
you may not use this file except in compliance with the License.
You may obtain a copy of the License at

    http://www.apache.org/licenses/LICENSE-2.0

Unless required by applicable law or agreed to in writing, software
distributed under the License is distributed on an "AS IS" BASIS,
WITHOUT WARRANTIES OR CONDITIONS OF ANY KIND, either express or implied.
See the License for the specific language governing permissions and
limitations under the License. */

#pragma once

#include <algorithm>
#include <atomic>
#include <memory>
#include <string>
#include <tuple>
#include <unordered_map>
#include <utility>
#include <vector>

#include "glog/logging.h"  // For VLOG
#include "paddle/fluid/framework/attribute.h"
#include "paddle/fluid/framework/block_desc.h"
#include "paddle/fluid/framework/framework.pb.h"
#include "paddle/fluid/framework/lod_tensor.h"
#include "paddle/fluid/framework/op_info.h"
#include "paddle/fluid/framework/op_kernel_type.h"
#include "paddle/fluid/framework/operator_kernel_configs.h"
#include "paddle/fluid/framework/scope.h"
#include "paddle/fluid/framework/selected_rows.h"
#include "paddle/fluid/framework/tensor.h"
#include "paddle/fluid/platform/device_context.h"
#include "paddle/fluid/platform/variant.h"

DECLARE_int32(inner_op_parallelism);

namespace paddle {
namespace framework {

/// If a variable is a empty variable, that name will be used.
constexpr char kEmptyVarName[] = "@EMPTY@";

/// If a variable is a temporary variable, that name will be set in Python,
/// but it will be convert to a unique name in scope after OpCreator.
constexpr char kTempVarName[] = "@TEMP@";

/// If a variable's name has a certain suffix, it means that the
/// variable is the gradient of another varibale.
/// e.g. Variable "x@GRAD" is the gradient of varibale "x".
constexpr char kGradVarSuffix[] = "@GRAD";

constexpr size_t kGradVarSuffixSize = 5U;

/// Variables with this suffix are supposed to be filled up with zeros.
constexpr char kZeroVarSuffix[] = "@ZERO";

/// Variables with this suffix are the new Gradient.
constexpr char kNewGradSuffix[] = "@NEWGRAD@";

/// RuntimeContext is used to relate input/output names of Operator with
/// the corresponding variables in name scope.
/// If an Op has attribute kEnableCacheRuntimeContext, it means that in a same
/// name scope, since the input/output names of this Op do not change in the
/// execution, RuntimeContext could be created only at the first iteration of
/// this Op's execution to save the elapsed time.
constexpr char kEnableCacheRuntimeContext[] = "@ENABLE_CACHE_RUNTIME_CONTEXT@";

/// If an Op has this attribute, all its kernels should calculate output
/// variable's shape in the corresponding Compute() function. And
/// OperatorWithKernel::RunImpl() would skip call this Op's InferShape()
/// function in its runtime for speedup.
/// TODO(luotao): Note that this temporal attribute would be deleted after all
/// ops contain it.
constexpr char kAllKernelsMustComputeRuntimeShape[] =
    "@ALL_KERNELS_MUST_COMPUTE_RUNTIME_SHAPE@";

// define some kernel priority
/* Define multiple kernel type fallback order*/
extern std::vector<std::tuple<platform::Place, LibraryType>> kKernelPriority;

inline std::string GradVarName(const std::string& var_name) {
  std::string result;
  result.reserve(var_name.size() + kGradVarSuffixSize);
  result += var_name;
  result += kGradVarSuffix;
  return result;
}

inline std::string GradOriginalVarName(const std::string& grad_var_name) {
  std::size_t pos = grad_var_name.rfind(kGradVarSuffix);
  if (pos == std::string::npos) {
    return grad_var_name;
  } else {
    return grad_var_name.substr(0, pos);
  }
}

proto::VarType::Type GetDataTypeOfVar(const Variable* var);
const Tensor* GetLoDTensorOrSelectedRowsValueFromVar(const Variable& var);
Tensor* GetMutableLoDTensorOrSelectedRowsValueFromVar(Variable* var);

class OperatorBase;
class ExecutionContext;

class RuntimeContext {
 public:
  RuntimeContext(const VariableNameMap& innames,
                 const VariableNameMap& outnames, const Scope& scope);

  RuntimeContext(const VariableValueMap& invars,
                 const VariableValueMap& outvars)
      : inputs(invars), outputs(outvars) {}

  VariableValueMap inputs;
  VariableValueMap outputs;
};

/**
 * OperatorBase has the basic elements that Net will call to do computation.
 * Only CreateOperator from OpRegistry will new Operator directly. User
 * should always construct a proto message OpDesc and call
 * OpRegistry::CreateOp(op_desc) to get an Operator instance.
 */
class OperatorBase {
 public:
  OperatorBase(const std::string& type, const VariableNameMap& inputs,
               const VariableNameMap& outputs, const AttributeMap& attrs);

  virtual ~OperatorBase() {}

  /// Executor will call this interface function to Run an op.
  //  The implementation should be written at RunImpl
  void Run(const Scope& scope, const platform::Place& place);

  // FIXME(typhoonzero): this is only used for recv_op to stop event_loop.
  virtual void Stop() {}

  /// if scope is not null, also show dimensions of arguments
  virtual std::string DebugStringEx(const Scope* scope) const;
  std::string DebugString() const { return DebugStringEx(nullptr); }

  virtual bool SupportGPU() const { return false; }

  const std::string& Type() const { return type_; }

  bool HasAttr(const std::string& name) const { return attrs_.count(name); }
  template <typename T>
  inline const T& Attr(const std::string& name) const {
    PADDLE_ENFORCE(attrs_.find(name) != attrs_.end(),
                   "%s should be in AttributeMap", name);
    return boost::get<T>(attrs_.at(name));
  }
  const AttributeMap& Attrs() const { return attrs_; }

  const VariableNameMap& Inputs() const { return inputs_; }
  const VariableNameMap& Outputs() const { return outputs_; }

  bool HasInputs(const std::string& name) const;
  //! Get a input with argument's name described in `op_proto`
  std::string Input(const std::string& name) const;
  //! Get a input which has multiple variables.
  const std::vector<std::string>& Inputs(const std::string& name) const;
  //! Get all inputs variable names
  std::vector<std::string> InputVars() const;

  bool HasOutputs(const std::string& name) const;
  //! Get a output with argument's name described in `op_proto`
  std::string Output(const std::string& name) const;
  //! Get an output which has multiple variables.
  //! TODO add a vector_view to prevent memory copy.
  const std::vector<std::string>& Outputs(const std::string& name) const;
  //! Get all outputs variable names
  virtual std::vector<std::string> OutputVars(bool has_intermediate) const;

  void SetIsCalledByExecutor(bool x) { run_by_executor_ = x; }
  virtual void RuntimeInferShape(const Scope& scope,
                                 const platform::Place& place,
                                 const RuntimeContext& ctx) const {}

 protected:
  std::string type_;
  // NOTE: in case of OpGrad, inputs_ contains:
  // I (Inputs)
  // O (Outputs)
  // OG (Output Gradients)
  VariableNameMap inputs_;

  // NOTE: in case of OpGrad, outputs_ contains
  // IG (Inputs Gradients)
  VariableNameMap outputs_;
  AttributeMap attrs_;
  // Whether this operator executes in an Executor.
  bool run_by_executor_{true};

 private:
  void GenerateTemporaryNames();
  void CheckAllInputOutputSet() const;
  virtual void RunImpl(const Scope& scope,
                       const platform::Place& place) const = 0;
};

#ifdef PADDLE_WITH_CUDA
using KernelConfig = boost::variant<
    std::shared_ptr<AlgorithmsCache<cudnnConvolutionFwdAlgo_t>>,
    std::shared_ptr<AlgorithmsCache<cudnnConvolutionBwdDataAlgo_t>>,
    std::shared_ptr<AlgorithmsCache<cudnnConvolutionBwdFilterAlgo_t>>>;
#else
using KernelConfig = boost::variant<boost::blank>;
#endif

using OpKernelConfigsMap =
    std::unordered_map<OpKernelType, std::vector<KernelConfig>,
                       OpKernelType::Hash>;

class ExecutionContext {
 public:
  ExecutionContext(const OperatorBase& op, const Scope& scope,
                   const platform::DeviceContext& device_context,
                   const RuntimeContext& ctx,
                   std::vector<KernelConfig>* configs)
      : op_(op),
        scope_(scope),
        device_context_(device_context),
        ctx_(ctx),
        kernel_configs_(configs) {}

  const OperatorBase& op() const { return op_; }

  const Scope& scope() const { return scope_; }

  template <typename T>
  inline const T& Attr(const std::string& name) const {
    return op_.Attr<T>(name);
  }

  bool HasInput(const std::string& name) const;

  bool HasOutput(const std::string& name) const;

  size_t InputSize(const std::string& name) const {
    return op_.Inputs(name).size();
  }

  size_t OutputSize(const std::string& name) const {
    return op_.Outputs(name).size();
  }

  const Variable* InputVar(const std::string& name) const;

  Variable* OutputVar(const std::string& name) const;

  const std::vector<const Variable*> MultiInputVar(
      const std::string& name) const {
    auto it = ctx_.inputs.find(name);
    if (it == ctx_.inputs.end()) {
      return {};
    }
    return {it->second.begin(), it->second.end()};
  }

  std::vector<Variable*> MultiOutputVar(const std::string& name) const {
    auto names = op_.Outputs(name);
    auto it = ctx_.outputs.find(name);
    if (it == ctx_.outputs.end()) {
      return {};
    }
    return it->second;
  }

  template <typename T>
  const T* Input(const std::string& name) const {
    auto* var = InputVar(name);
    return var == nullptr ? nullptr : &var->Get<T>();
  }

  template <typename T>
  T* Output(const std::string& name) const {
    auto var = OutputVar(name);
    return var == nullptr ? nullptr : var->GetMutable<T>();
  }

  template <typename T>
  const std::vector<const T*> MultiInput(const std::string& name) const {
    auto it = ctx_.inputs.find(name);
    if (it == ctx_.inputs.end()) {
      return {};
    }
    const std::vector<Variable*>& vars = it->second;
    std::vector<const T*> res;
    res.reserve(vars.size());
    std::transform(vars.begin(), vars.end(), std::back_inserter(res),
                   [&](Variable* var) -> const T* {
                     return var == nullptr ? nullptr : &var->Get<T>();
                   });
    return res;
  }

  template <typename T>
  std::vector<T*> MultiOutput(const std::string& name) const {
    auto it = ctx_.outputs.find(name);
    if (it == ctx_.outputs.end()) {
      return {};
    }
    const std::vector<Variable*>& vars = it->second;
    std::vector<T*> res;
    res.reserve(vars.size());
    std::transform(vars.begin(), vars.end(), std::back_inserter(res),
                   [&](Variable* var) -> T* {
                     return var == nullptr ? nullptr : var->GetMutable<T>();
                   });
    return res;
  }

  platform::Place GetPlace() const { return device_context_.GetPlace(); }

  template <typename DeviceContextType>
  const DeviceContextType& device_context() const {
    return *reinterpret_cast<const DeviceContextType*>(&device_context_);
  }

  const platform::DeviceContext& device_context() const {
    return device_context_;
  }

#ifdef PADDLE_WITH_CUDA
  const inline platform::CUDADeviceContext& cuda_device_context() const {
    PADDLE_ENFORCE(platform::is_gpu_place(device_context_.GetPlace()));
    return *reinterpret_cast<const platform::CUDADeviceContext*>(
        &device_context_);
  }
#endif

  //! Get actual name vector for this input.
  const std::vector<std::string>& Inputs(const std::string& name) const {
    return op_.Inputs(name);
  }

  //! Get actual name vector for this output.
  const std::vector<std::string>& Outputs(const std::string& name) const {
    return op_.Outputs(name);
  }

  template <typename T, typename DevContext>
  Tensor AllocateTmpTensor(const framework::DDim& dim,
                           const DevContext& dev_ctx) const {
    auto tmp_allocation_ptr = platform::DeviceTemporaryAllocator::Instance()
                                  .Get<DevContext>(dev_ctx)
                                  .Allocate(product(dim) * sizeof(T));
    auto& deleter = tmp_allocation_ptr.get_deleter();
    auto* allocation_ptr = tmp_allocation_ptr.release();
    auto shared_allocation = std::shared_ptr<memory::allocation::Allocation>(
        allocation_ptr, deleter);

    PADDLE_ENFORCE(
        dynamic_cast<platform::TemporaryAllocation*>(allocation_ptr) != nullptr,
        "The AllocationPtr must be TemporaryAllocation.");
    PADDLE_ENFORCE_GE(allocation_ptr->size(),
                      framework::product(dim) * sizeof(T));

    paddle::framework::Tensor temp_tensor(
        framework::ToDataType(std::type_index(typeid(T))));
    temp_tensor.Resize(dim);
    temp_tensor.ResetHolder(std::move(shared_allocation));
    return temp_tensor;
  }

  template <typename T>
  T& GetKernelConfig(int idx) const {
    PADDLE_ENFORCE(kernel_configs_ && kernel_configs_->size() > idx,
                   "%s selected kernel doesn't have kernel config %lu <= %d",
                   op_.Type().c_str(), kernel_configs_->size(), idx);
    return *boost::get<std::shared_ptr<T>>(kernel_configs_->at(idx));
  }

 private:
  const OperatorBase& op_;
  const Scope& scope_;
  const platform::DeviceContext& device_context_;
  const RuntimeContext& ctx_;
  mutable std::vector<KernelConfig>* kernel_configs_;
};

template <>
const Tensor* ExecutionContext::Input<Tensor>(const std::string& name) const;

template <>
const std::vector<const Tensor*> ExecutionContext::MultiInput<Tensor>(
    const std::string& name) const;

template <>
Tensor* ExecutionContext::Output<Tensor>(const std::string& name) const;

template <>
std::vector<Tensor*> ExecutionContext::MultiOutput<Tensor>(
    const std::string& name) const;

class OpKernelBase {
 public:
  /**
   * ExecutionContext is the only parameter of Kernel Run function.
   * Run will get input/output variables, state such as momentum and
   * device resource such as CUDA stream, cublas handle, etc. from
   * ExecutionContext. User should construct it before run the Operator.
   */

  virtual void Compute(const ExecutionContext& context) const = 0;

  virtual ~OpKernelBase() = default;
};

template <typename T>
class OpKernel : public OpKernelBase {
 public:
  using ELEMENT_TYPE = T;
};

class OperatorWithKernel : public OperatorBase {
 public:
  using OpKernelFunc = std::function<void(const ExecutionContext&)>;
  using OpKernelMap =
      std::unordered_map<OpKernelType, OpKernelFunc, OpKernelType::Hash>;

  OperatorWithKernel(const std::string& type, const VariableNameMap& inputs,
                     const VariableNameMap& outputs, const AttributeMap& attrs)
      : OperatorBase(type, inputs, outputs, attrs) {}

  static std::unordered_map<std::string /* op_type */, OpKernelMap>&
  AllOpKernels() {
    static std::unordered_map<std::string, OpKernelMap> g_all_op_kernels;
    return g_all_op_kernels;
  }

  bool SupportGPU() const override {
    auto& op_kernels = OperatorWithKernel::AllOpKernels().at(type_);
    return std::any_of(op_kernels.begin(), op_kernels.end(),
                       [](OpKernelMap::const_reference kern_pair) {
                         return platform::is_gpu_place(kern_pair.first.place_);
                       });
  }

  virtual void InferShape(InferShapeContext* ctx) const {
    OpInfoMap::Instance().Get(Type()).infer_shape_(ctx);
  }

  void RuntimeInferShape(const Scope& scope, const platform::Place& place,
                         const RuntimeContext& ctx) const override;

  virtual OpKernelType GetExpectedKernelType(const ExecutionContext& ctx) const;

  std::vector<KernelConfig>* GetKernelConfig(const OpKernelType& key) const;

 protected:
  virtual OpKernelType GetKernelTypeForVar(
      const std::string& var_name, const Tensor& tensor,
      const OpKernelType& expected_kernel_type) const;

 private:
  // indicate kernel DataType by input data. By default all input data must be
  // same.
  proto::VarType::Type IndicateDataType(const ExecutionContext& ctx) const;
  void RunImpl(const Scope& scope, const platform::Place& place) const final;
  void RunImpl(const Scope& scope, const platform::Place& place,
               RuntimeContext* runtime_ctx) const;

  /**
   * Transfer data from scope to a transfered scope. If there is no data need to
   * be tranfered, it returns nullptr.
   *
   * * transfered_inplace_vars is a output vector.
   */
  Scope* PrepareData(const Scope& scope,
                     const OpKernelType& expected_kernel_key,
                     std::vector<std::string>* transfered_inplace_vars,
                     RuntimeContext* ctx) const;

  void TransferInplaceVarsBack(const Scope& scope,
                               const std::vector<std::string>& inplace_vars,
                               const Scope& exec_scope) const;

  void ChooseKernel(const RuntimeContext& ctx, const Scope& scope,
                    const platform::Place& place) const;

 protected:
  mutable OpKernelConfigsMap kernel_configs_map_;
<<<<<<< HEAD
  mutable std::unique_ptr<OpKernelType> kernel_type_;
  mutable std::unique_ptr<OpKernelFunc> kernel_func_;
=======
  mutable std::unique_ptr<RuntimeContext> runtime_ctx_;
  mutable const Scope* pre_scope_ = nullptr;
>>>>>>> a5124ee0
};

extern bool OpSupportGPU(const std::string& op_type);

}  // namespace framework
}  // namespace paddle<|MERGE_RESOLUTION|>--- conflicted
+++ resolved
@@ -487,13 +487,10 @@
 
  protected:
   mutable OpKernelConfigsMap kernel_configs_map_;
-<<<<<<< HEAD
   mutable std::unique_ptr<OpKernelType> kernel_type_;
   mutable std::unique_ptr<OpKernelFunc> kernel_func_;
-=======
   mutable std::unique_ptr<RuntimeContext> runtime_ctx_;
   mutable const Scope* pre_scope_ = nullptr;
->>>>>>> a5124ee0
 };
 
 extern bool OpSupportGPU(const std::string& op_type);
