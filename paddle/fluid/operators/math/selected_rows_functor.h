/* Copyright (c) 2016 PaddlePaddle Authors. All Rights Reserved.

Licensed under the Apache License, Version 2.0 (the "License");
you may not use this file except in compliance with the License.
You may obtain a copy of the License at

    http://www.apache.org/licenses/LICENSE-2.0

Unless required by applicable law or agreed to in writing, software
distributed under the License is distributed on an "AS IS" BASIS,
WITHOUT WARRANTIES OR CONDITIONS OF ANY KIND, either express or implied.
See the License for the specific language governing permissions and
limitations under the License. */
#pragma once

#include <map>
#include <vector>

#include "paddle/fluid/framework/eigen.h"
#include "paddle/fluid/framework/selected_rows.h"
#include "paddle/fluid/operators/math/blas.h"
#include "paddle/fluid/operators/math/math_function.h"
#include "paddle/fluid/platform/device_context.h"

#define INLINE_FOR2(sizei, sizej)     \
  for (int64_t i = 0; i < sizei; i++) \
    for (int64_t j = 0; j < sizej; j++)

namespace paddle {
namespace operators {
namespace math {

// SelectedRows + SelectedRows will simplely concat value and rows.
// The real computation happens in dealing with LoDTensor.
template <typename DeviceContext, typename T>
struct SelectedRowsAdd {
  void operator()(const DeviceContext& context,
                  const framework::SelectedRows& input1,
                  const framework::SelectedRows& input2,
                  framework::SelectedRows* output);
};

template <typename DeviceContext, typename T>
struct SelectedRowsAddTensor {
  void operator()(const DeviceContext& context,
                  const framework::SelectedRows& input1,
                  const framework::Tensor& input2, framework::Tensor* output);
};

// input2 = input1 + input2
template <typename DeviceContext, typename T>
struct SelectedRowsAddTo {
  void operator()(const DeviceContext& context,
                  const framework::SelectedRows& input1,
                  const int64_t input2_offset, framework::SelectedRows* input2);
};

// input2 = [all input in input1] + input2
template <typename DeviceContext, typename T>
struct SelectedRowsSumTo {
  void operator()(const DeviceContext& context,
                  const std::vector<framework::SelectedRows*>& input1,
                  const std::vector<int64_t>& input2_offsets,
                  framework::SelectedRows* input2);
};

// input2 = input1 + input2
template <typename DeviceContext, typename T>
struct SelectedRowsAddToTensor {
  void operator()(const DeviceContext& context,
                  const framework::SelectedRows& input1,
                  framework::Tensor* input2);
};

namespace scatter {
// functors for manuplating SelectedRows data
template <typename DeviceContext, typename T>
struct MergeAdd {
  // unary functor, merge by adding duplicated rows in
  // the input SelectedRows object.
  framework::SelectedRows operator()(const DeviceContext& context,
                                     const framework::SelectedRows& input);
  void operator()(const DeviceContext& context,
                  const framework::SelectedRows& input,
                  framework::SelectedRows* output);
<<<<<<< HEAD
  void operator()(const DeviceContext& context,
                  const std::vector<const framework::SelectedRows*>& inputs,
                  framework::SelectedRows* output);
=======
};

template <>
struct MergeAdd<platform::CPUDeviceContext, float> {
  framework::SelectedRows operator()(const platform::CPUDeviceContext& context,
                                     const framework::SelectedRows& input) {
    framework::SelectedRows out;
    (*this)(context, input, &out);
    return out;
  }

  void operator()(const platform::CPUDeviceContext& context,
                  const framework::SelectedRows& input,
                  framework::SelectedRows* output) {
    framework::SelectedRows& out = *output;
    std::vector<int64_t> input_rows(input.rows());

    std::map<int64_t, std::vector<int64_t>> merge_row_map;
    for (size_t i = 0; i < input_rows.size(); ++i) {
      merge_row_map[input_rows[i]].push_back(i);
    }

    std::vector<int64_t> merge_rows(merge_row_map.size());
    size_t idx = 0;
    int64_t input_width = input.value().dims()[1];
    out.set_height(input.height());

    auto* out_data = out.mutable_value()->mutable_data<float>(
        framework::make_ddim(
            {static_cast<int64_t>(merge_rows.size()), input_width}),
        context.GetPlace());
    auto* in_data = input.value().data<float>();

    auto blas = GetBlas<platform::CPUDeviceContext, float>(context);
    for (auto& row_pair : merge_row_map) {
      auto* out_ptr = out_data + idx * input_width;
      auto& rows = row_pair.second;
      merge_rows[idx] = row_pair.first;
      ++idx;
      // rows.size() is always larger than 0
      blas.VCOPY(input_width, in_data + rows[0] * input_width, out_ptr);

      for (size_t i = 1; i < rows.size(); ++i) {
        blas.AXPY(input_width, 1., in_data + rows[i] * input_width, out_ptr);
      }
    }

    out.set_rows(merge_rows);
  }
};

template <>
struct MergeAdd<platform::CPUDeviceContext, double> {
  framework::SelectedRows operator()(const platform::CPUDeviceContext& context,
                                     const framework::SelectedRows& input) {
    framework::SelectedRows out;
    (*this)(context, input, &out);
    return out;
  }

  void operator()(const platform::CPUDeviceContext& context,
                  const framework::SelectedRows& input,
                  framework::SelectedRows* output) {
    framework::SelectedRows& out = *output;
    std::vector<int64_t> input_rows(input.rows());

    std::map<int64_t, std::vector<int64_t>> merge_row_map;
    for (size_t i = 0; i < input_rows.size(); ++i) {
      merge_row_map[input_rows[i]].push_back(i);
    }

    std::vector<int64_t> merge_rows(merge_row_map.size());
    size_t idx = 0;
    int64_t input_width = input.value().dims()[1];
    out.set_height(input.height());

    auto* out_data = out.mutable_value()->mutable_data<double>(
        framework::make_ddim(
            {static_cast<int64_t>(merge_rows.size()), input_width}),
        context.GetPlace());
    auto* in_data = input.value().data<double>();

    auto blas = GetBlas<platform::CPUDeviceContext, double>(context);
    for (auto& row_pair : merge_row_map) {
      auto* out_ptr = out_data + idx * input_width;
      auto& rows = row_pair.second;
      merge_rows[idx] = row_pair.first;
      ++idx;
      // rows.size() is always larger than 0
      blas.VCOPY(input_width, in_data + rows[0] * input_width, out_ptr);

      for (size_t i = 1; i < rows.size(); ++i) {
        blas.AXPY(input_width, 1., in_data + rows[i] * input_width, out_ptr);
      }
    }

    out.set_rows(merge_rows);
  }
>>>>>>> af91d41a
};

template <typename DeviceContext, typename T>
struct Add {
  framework::SelectedRows operator()(const DeviceContext& context,
                                     const framework::SelectedRows& input1,
                                     const framework::SelectedRows& input2) {
    framework::SelectedRows out;
    out.set_rows(input1.rows());
    out.set_height(input1.height());
    out.mutable_value()->mutable_data<T>(input1.value().dims(),
                                         context.GetPlace());
    auto e_out = framework::EigenVector<T>::Flatten(*(out.mutable_value()));
    auto e_in1 = framework::EigenVector<T>::Flatten(input1.value());
    auto e_in2 = framework::EigenVector<T>::Flatten(input2.value());
    e_out.device(*context.eigen_device()) = e_in1 + e_in2;
    return out;
  }
};

template <typename DeviceContext, typename T>
struct Mul {
  // multiply two SelectedRows
  framework::SelectedRows operator()(const DeviceContext& context,
                                     const framework::SelectedRows& input1,
                                     const framework::SelectedRows& input2) {
    framework::SelectedRows out;
    out.set_rows(input1.rows());
    out.set_height(input1.height());
    out.mutable_value()->mutable_data<T>(input1.value().dims(),
                                         context.GetPlace());
    auto e_out = framework::EigenVector<T>::Flatten(*(out.mutable_value()));
    auto e_in1 = framework::EigenVector<T>::Flatten(input1.value());
    auto e_in2 = framework::EigenVector<T>::Flatten(input2.value());
    e_out.device(*context.eigen_device()) = e_in1 * e_in2;
    return out;
  }
  // multiply scalar to SelectedRows
  framework::SelectedRows operator()(const DeviceContext& context,
                                     const framework::SelectedRows& input1,
                                     const T input2) {
    framework::SelectedRows out;
    out.set_rows(input1.rows());
    out.set_height(input1.height());
    out.mutable_value()->mutable_data<T>(input1.value().dims(),
                                         context.GetPlace());
    auto e_out = framework::EigenVector<T>::Flatten(*(out.mutable_value()));
    auto e_in1 = framework::EigenVector<T>::Flatten(input1.value());
    e_out.device(*context.eigen_device()) = input2 * e_in1;
    return out;
  }
};

enum class ScatterOps { ASSIGN, ADD, SUB, SUBBY, MUL, DIV, DIVBY };

// out = seleted_rows_in / tensor
template <typename DeviceContext, typename T>
struct UpdateToTensor {
  void operator()(const DeviceContext& context, const ScatterOps& op,
                  const framework::SelectedRows& input1,
                  framework::Tensor* input2);
};

}  // namespace scatter
}  // namespace math
}  // namespace operators
}  // namespace paddle<|MERGE_RESOLUTION|>--- conflicted
+++ resolved
@@ -83,110 +83,9 @@
   void operator()(const DeviceContext& context,
                   const framework::SelectedRows& input,
                   framework::SelectedRows* output);
-<<<<<<< HEAD
   void operator()(const DeviceContext& context,
                   const std::vector<const framework::SelectedRows*>& inputs,
                   framework::SelectedRows* output);
-=======
-};
-
-template <>
-struct MergeAdd<platform::CPUDeviceContext, float> {
-  framework::SelectedRows operator()(const platform::CPUDeviceContext& context,
-                                     const framework::SelectedRows& input) {
-    framework::SelectedRows out;
-    (*this)(context, input, &out);
-    return out;
-  }
-
-  void operator()(const platform::CPUDeviceContext& context,
-                  const framework::SelectedRows& input,
-                  framework::SelectedRows* output) {
-    framework::SelectedRows& out = *output;
-    std::vector<int64_t> input_rows(input.rows());
-
-    std::map<int64_t, std::vector<int64_t>> merge_row_map;
-    for (size_t i = 0; i < input_rows.size(); ++i) {
-      merge_row_map[input_rows[i]].push_back(i);
-    }
-
-    std::vector<int64_t> merge_rows(merge_row_map.size());
-    size_t idx = 0;
-    int64_t input_width = input.value().dims()[1];
-    out.set_height(input.height());
-
-    auto* out_data = out.mutable_value()->mutable_data<float>(
-        framework::make_ddim(
-            {static_cast<int64_t>(merge_rows.size()), input_width}),
-        context.GetPlace());
-    auto* in_data = input.value().data<float>();
-
-    auto blas = GetBlas<platform::CPUDeviceContext, float>(context);
-    for (auto& row_pair : merge_row_map) {
-      auto* out_ptr = out_data + idx * input_width;
-      auto& rows = row_pair.second;
-      merge_rows[idx] = row_pair.first;
-      ++idx;
-      // rows.size() is always larger than 0
-      blas.VCOPY(input_width, in_data + rows[0] * input_width, out_ptr);
-
-      for (size_t i = 1; i < rows.size(); ++i) {
-        blas.AXPY(input_width, 1., in_data + rows[i] * input_width, out_ptr);
-      }
-    }
-
-    out.set_rows(merge_rows);
-  }
-};
-
-template <>
-struct MergeAdd<platform::CPUDeviceContext, double> {
-  framework::SelectedRows operator()(const platform::CPUDeviceContext& context,
-                                     const framework::SelectedRows& input) {
-    framework::SelectedRows out;
-    (*this)(context, input, &out);
-    return out;
-  }
-
-  void operator()(const platform::CPUDeviceContext& context,
-                  const framework::SelectedRows& input,
-                  framework::SelectedRows* output) {
-    framework::SelectedRows& out = *output;
-    std::vector<int64_t> input_rows(input.rows());
-
-    std::map<int64_t, std::vector<int64_t>> merge_row_map;
-    for (size_t i = 0; i < input_rows.size(); ++i) {
-      merge_row_map[input_rows[i]].push_back(i);
-    }
-
-    std::vector<int64_t> merge_rows(merge_row_map.size());
-    size_t idx = 0;
-    int64_t input_width = input.value().dims()[1];
-    out.set_height(input.height());
-
-    auto* out_data = out.mutable_value()->mutable_data<double>(
-        framework::make_ddim(
-            {static_cast<int64_t>(merge_rows.size()), input_width}),
-        context.GetPlace());
-    auto* in_data = input.value().data<double>();
-
-    auto blas = GetBlas<platform::CPUDeviceContext, double>(context);
-    for (auto& row_pair : merge_row_map) {
-      auto* out_ptr = out_data + idx * input_width;
-      auto& rows = row_pair.second;
-      merge_rows[idx] = row_pair.first;
-      ++idx;
-      // rows.size() is always larger than 0
-      blas.VCOPY(input_width, in_data + rows[0] * input_width, out_ptr);
-
-      for (size_t i = 1; i < rows.size(); ++i) {
-        blas.AXPY(input_width, 1., in_data + rows[i] * input_width, out_ptr);
-      }
-    }
-
-    out.set_rows(merge_rows);
-  }
->>>>>>> af91d41a
 };
 
 template <typename DeviceContext, typename T>
