--- conflicted
+++ resolved
@@ -159,16 +159,6 @@
     // the limit because the algo is overrided to use tensor core.
     PADDLE_ENFORCE_LE(workspace_size_in_bytes, workspace_size_limit,
                       "workspace_size to be allocated exceeds the limit");
-<<<<<<< HEAD
-    VLOG(3) << "after get workspace";
-    // Allocate on GPU memory
-    platform::CUDAPlace gpu = boost::get<platform::CUDAPlace>(ctx.GetPlace());
-    // workspace_size_in_bytes = 1024;
-    cudnn_workspace = paddle::memory::Alloc(gpu, workspace_size_in_bytes);
-    VLOG(3) << "allocate memory";
-=======
-
->>>>>>> 3c957af1
     // ------------------- cudnn conv forward ---------------------
     ScalingParamType<T> alpha = 1.0f, beta = 0.0f;
     for (int i = 0; i < groups; i++) {
@@ -181,13 +171,6 @@
       };
       dev_ctx.RunCudnnFuncWithWorkspace(cudnn_func, workspace_size_in_bytes);
     }
-<<<<<<< HEAD
-    VLOG(3) << "cudnn forward";
-    // Release the cudnn workspace
-    paddle::memory::Free(gpu, cudnn_workspace);
-    VLOG(3) << "cudnn pass";
-=======
->>>>>>> 3c957af1
   }
 };
 
@@ -329,16 +312,6 @@
               cudnn_filter_desc, filter_algo, &tmp_size));
       workspace_size_in_bytes = std::max(workspace_size_in_bytes, tmp_size);
     }
-<<<<<<< HEAD
-    // ------------------- cudnn conv workspace ---------------------
-    // Already on GPU
-    void* cudnn_workspace = nullptr;
-    platform::CUDAPlace gpu = boost::get<platform::CUDAPlace>(ctx.GetPlace());
-    //workspace_size_in_bytes = 1024;
-    cudnn_workspace = paddle::memory::Alloc(gpu, workspace_size_in_bytes);
-=======
-
->>>>>>> 3c957af1
     // ------------------- cudnn conv backward data ---------------------
     ScalingParamType<T> alpha = 1.0f, beta = 0.0f;
     if (input_grad) {
