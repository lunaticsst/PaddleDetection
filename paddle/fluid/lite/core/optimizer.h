// Copyright (c) 2019 PaddlePaddle Authors. All Rights Reserved.
//
// Licensed under the Apache License, Version 2.0 (the "License");
// you may not use this file except in compliance with the License.
// You may obtain a copy of the License at
//
//     http://www.apache.org/licenses/LICENSE-2.0
//
// Unless required by applicable law or agreed to in writing, software
// distributed under the License is distributed on an "AS IS" BASIS,
// WITHOUT WARRANTIES OR CONDITIONS OF ANY KIND, either express or implied.
// See the License for the specific language governing permissions and
// limitations under the License.

#pragma once
#include <memory>
#include <string>
#include <vector>
#include "paddle/fluid/lite/core/mir/generate_program_pass.h"
#include "paddle/fluid/lite/core/mir/pass_manager.h"
#include "paddle/fluid/lite/core/mir/ssa_graph.h"
#include "paddle/fluid/lite/core/mir/static_kernel_pick_pass.h"
#include "paddle/fluid/lite/core/mir/type_target_transform_pass.h"
#include "paddle/fluid/lite/core/program.h"
#include "paddle/fluid/lite/core/types.h"
#include "paddle/fluid/lite/model_parser/model_parser.h"

namespace paddle {
namespace lite {

/*
 * lite::Optimizer optimize a program. It utilize the mir passes to analysis the
 * program and export an optimized program.
 */
class Optimizer {
 public:
  void Run(Program&& program, const std::vector<Place>& valid_places,
           core::KernelPickFactor kernel_pick_factor,
           const std::vector<std::string>& passes = {}) {
    program_ = &program;
    valid_places_ = valid_places;
    CHECK(!valid_places.empty()) << "At least one valid_place should be set";
    CHECK(!graph_) << "duplicate optimize found";
    graph_.reset(new mir::SSAGraph);
    graph_->Build(program, valid_places);
    graph_->SetValidPlaces(valid_places);

    SpecifyKernelPickTactic(kernel_pick_factor);
    InitTargetTypeTransformPass();

    if (passes.empty()) {
      RunPasses(std::vector<std::string>{{
          "lite_quant_dequant_fuse_pass",                    //
          "lite_conv_bn_fuse_pass",                          //
          "lite_conv_elementwise_add_activation_fuse_pass",  //
<<<<<<< HEAD
=======
          "lite_fc_fuse_pass",                               //
          "identity_scale_eliminate_pass",                   //
>>>>>>> 6f705068
#ifdef LITE_WITH_LIGHT_WEIGHT_FRAMEWORK
          "lite_elementwise_add_activation_fuse_pass",  //
#endif
          "lite_fc_fuse_pass",              //
          "static_kernel_pick_pass",        //
          "variable_place_inference_pass",  //
          "argument_type_display_pass",     //
          "type_target_transform_pass",     //
          "variable_place_inference_pass",  //
          "argument_type_display_pass",     //
          "io_copy_kernel_pick_pass",       //
          "variable_place_inference_pass",  //
          "runtime_context_assign_pass",    //
      }});
    } else {
      RunPasses(passes);
    }
    exec_scope_ = program.exec_scope();
  }

  void KernelPickPreferPlace(const Place& place) {
    auto* pass = mir::PassManager::Global().LookUp<mir::StaticKernelPickPass>(
        "static_kernel_pick_pass");
    CHECK(pass);
    pass->SetPreferPlace(place);
  }

  // Generate a new program based on the mir graph.
  std::unique_ptr<RuntimeProgram> GenRuntimeProgram() {
    LOG(INFO) << "generate program";
    std::unique_ptr<Program> res;
    auto pass = mir::PassManager::Global().LookUp<mir::GenerateProgramPass>(
        "generate_program_pass");
    pass->Apply(graph_);
    auto program = pass->GenProgram();
    CHECK(exec_scope_);
    program->set_exec_scope(exec_scope_);
    return program;
  }

  void InitTargetTypeTransformPass() {
    auto* pass =
        mir::PassManager::Global().LookUp<mir::TypeTargetTransformPass>(
            "type_target_transform_pass");
    CHECK(pass);
    CHECK(!valid_places_.empty());
    LOG(INFO) << "valid_places.size " << valid_places_.size();
    pass->SetValidPlaces(valid_places_);
  }

  // Generate C++ code which combines the inference program, model and weights.
  void GenCode(const std::string& code_dir);

  const mir::SSAGraph& ssa_graph() const {
    CHECK(graph_);
    return *graph_;
  }

  mir::SSAGraph* mutable_ssa_graph() {
    CHECK(graph_);
    return graph_.get();
  }

 protected:
  void SpecifyKernelPickTactic(core::KernelPickFactor factor);

  // Specify the passes and run them.
  void RunPasses(const std::vector<std::string>& passes) {
    for (auto& x : passes) {
      LOG(INFO) << "== Running pass " << x;
      auto* pass = mir::PassManager::Global().LookUp(x);
      CHECK(pass);
      pass->Apply(graph_);
    }
  }

 private:
  std::unique_ptr<mir::SSAGraph> graph_;
  std::vector<Place> valid_places_;
  lite::Scope* exec_scope_{};
  Program* program_{};
};

}  // namespace lite
}  // namespace paddle<|MERGE_RESOLUTION|>--- conflicted
+++ resolved
@@ -53,11 +53,8 @@
           "lite_quant_dequant_fuse_pass",                    //
           "lite_conv_bn_fuse_pass",                          //
           "lite_conv_elementwise_add_activation_fuse_pass",  //
-<<<<<<< HEAD
-=======
           "lite_fc_fuse_pass",                               //
           "identity_scale_eliminate_pass",                   //
->>>>>>> 6f705068
 #ifdef LITE_WITH_LIGHT_WEIGHT_FRAMEWORK
           "lite_elementwise_add_activation_fuse_pass",  //
 #endif
