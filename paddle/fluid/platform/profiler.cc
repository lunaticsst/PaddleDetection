--- conflicted
+++ resolved
@@ -220,21 +220,6 @@
   ClearCurBlock();
 }
 
-<<<<<<< HEAD
-RecordThread::RecordThread(int thread_id) {
-  std::lock_guard<std::mutex> l(profiler_mu);
-  if (g_state == ProfilerState::kDisabled) return;
-  SetCurThread(thread_id);
-}
-
-RecordThread::~RecordThread() {
-  std::lock_guard<std::mutex> l(profiler_mu);
-  if (g_state == ProfilerState::kDisabled) return;
-  ClearCurThread();
-}
-
-=======
->>>>>>> 99a77cfc
 void EnableProfiler(ProfilerState state) {
   PADDLE_ENFORCE(state != ProfilerState::kDisabled,
                  "Can't enbale profling, since the input state is ",
