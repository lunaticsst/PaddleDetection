--- conflicted
+++ resolved
@@ -28,19 +28,13 @@
 
     output->mutable_data<T>(context.GetPlace());
 
-<<<<<<< HEAD
     auto X = EigenVector<T>::Flatten(*input0);
     auto Y = EigenVector<T>::Flatten(*input1);
     auto Z = EigenVector<T>::Flatten(*output);
 
-    auto place = *context.GetEigenDevice<Place>();
+    auto place = context.GetEigenDevice<Place>();
 
     Z.device(place) = X + Y;
-=======
-    EigenVector<T>::Flatten(*output).device(context.GetEigenDevice<Place>()) =
-        framework::EigenVector<T>::Flatten(*input0) +
-        framework::EigenVector<T>::Flatten(*input1);
->>>>>>> c46aed57
   }
 };
 
