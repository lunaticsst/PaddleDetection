/* Copyright (c) 2016 PaddlePaddle Authors. All Rights Reserve.

Licensed under the Apache License, Version 2.0 (the "License");
you may not use this file except in compliance with the License.
You may obtain a copy of the License at

   http://www.apache.org/licenses/LICENSE-2.0

Unless required by applicable law or agreed to in writing, software
distributed under the License is distributed on an "AS IS" BASIS,
WITHOUT WARRANTIES OR CONDITIONS OF ANY KIND, either express or implied.
See the License for the specific language governing permissions and
limitations under the License. */

#pragma once
#include "paddle/framework/lod_tensor.h"
#include "paddle/framework/tensor.h"
#include "paddle/platform/device_context.h"

namespace paddle {
namespace operators {
namespace math {

// template <typename Place, typename T>
// class CopyMatrixRowsFunctor {
//  public:
//   // If is_src_index is true,
//   // copy the indexed rows of input src to the output dst.
//   // If is_src_index is false,
//   // copy the input src to the indexed rows of output dst.
//   // The indexed rows are based on the input index.
//   void operator()(const platform::DeviceContext& context,
//                   const framework::LoDTensor& src, const size_t* index,
//                   framework::LoDTensor& dst, bool is_src_index);
// };

// template <typename Place, typename T>
// class LoDTensor2BatchFunctor {
//   // Calculate the length of each sequence and
//   // sort sequence index by the length.
//   // example:  sequences = {s0, s1, s2}
//   //           s0: 0 0 0 0, s1: 1 1 1 1 1, s2: 2 2 2
//   //           seq_info[3] = {(4, 5, 1), (0, 4, 0), (9, 3, 2)}
//   //
//   struct SeqInfo {
//     SeqInfo(int start, int length, int seq_idx)
//         : start(start), length(length), seq_idx(seq_idx) {}
//     int start;
//     int length;
//     int seq_idx;
//   };

//  public:
//   void operator()(const platform::DeviceContext& context,
//                   const framework::LoDTensor& lod_tensor,
//                   framework::LoDTensor& batch, bool is_reverse) const {
//     auto lods = lod_tensor.lod();
//     PADDLE_ENFORCE_EQ(lods.size(), 1UL, "Only support one level sequence
//     now.");
//     auto lod = lods[0];

//     std::vector<SeqInfo> seq_info;
//     for (size_t seq_id = 0; seq_id < lod.size() - 1; ++seq_id) {
//       int length = lod[seq_id + 1] - lod[seq_id];
//       seq_info.emplace_back(lod[seq_id], length, seq_id);
//     }

//     std::sort(seq_info.begin(), seq_info.end(),
//               [](SeqInfo a, SeqInfo b) { return a.length > b.length; });

//     // calculate the start position of each batch
//     // (numBatch equal the maxLength of sequences)
//     // example:  sequences = {s0, s1, s2}
//     //           s0: 0 0 0 0, s1: 1 1 1 1 1, s2: 2 2 2
//     //           num_batch = 5,
//     //           batchIndex = {b0, b1, b2, b3, b4}
//     //           b0: 1 0 2, b1: 1 0 2, b2: 1 0 2, b3: 1 0, b4: 1
//     //           batch_start_positions[6] = {0, 3, 6, 9, 11, 12}
//     //              batch_start_positions[0] = len(b0)
//     //              batch_start_positions[1] = len(b0) + len(b1)
//     //              batch_start_positions[2] = len(b0) + len(b1) + len(b2)
//     //              ...
//     //           seq2batch_idx[12] = {4, 0, 9,
//     //                                5, 1, 10,
//     //                                6, 2, 11,
//     //                                7, 3,
//     //                                8}
//     // The batch number represents batch size after rearranging the
//     // input LodTensor. It is also the maximum length of input sequence.

//     paddle::framework::LoD batch_lods;
//     batch_lods.emplace_back(std::vector<size_t>{0});
//     batch_lods.emplace_back(std::vector<size_t>{0});

//     // batch_lods[0] is the start positions for batch LoDTensor
//     int num_batch = seq_info[0].length;
//     batch_lods[0].resize(static_cast<size_t>(num_batch + 1));
//     // batch_lods[1] is the raw index in the input LoDTensor
//     auto dims = lod_tensor.dims();
//     batch_lods[1].resize(static_cast<size_t>(dims[0]));

//     size_t* batch_starts = batch_lods[0].data();
//     size_t* seq2batch_idx = batch_lods[1].data();
//     batch_starts[0] = 0;
//     for (size_t n = 0; n < num_batch; n++) {
//       auto batch_id = static_cast<int>(batch_starts[n]);
//       for (size_t i = 0; i < seq_info.size(); ++i) {
//         size_t seq_len = seq_info[i].length;
//         int start = seq_info[i].start;
//         if (n < seq_len) {
//           seq2batch_idx[batch_id] =
//               is_reverse ? start + seq_len - 1 - n : start + n;
//           batch_id++;
//         } else {
//           break;
//         }
//       }
//       batch_starts[n + 1] = static_cast<size_t>(batch_id);
//     }
//     batch.set_lod(batch_lods);

//     CopyMatrixRowsFunctor<Place, T> to_batch;
//     to_batch(context, lod_tensor, seq2batch_idx, batch, true);
//   }
// };

// template <typename Place, typename T>
// class Batch2LoDTensorFunctor {
//  public:
//   void operator()(const platform::DeviceContext& context,
//                   const framework::LoDTensor& batch,
//                   framework::LoDTensor& lod_tensor) const {
//     auto in_lod = batch.lod();
//     PADDLE_ENFORCE_EQ(in_lod.size(), 2UL,
//                       "The LoD size of input `batch` should be 2.");
//     auto out_lod = lod_tensor.lod()[0];
//     auto num = out_lod[out_lod.size() - 1];
//     PADDLE_ENFORCE_EQ(num, lod_tensor.dims()[0]);
//     PADDLE_ENFORCE_EQ(num, in_lod[1].size());
//     PADDLE_ENFORCE_EQ(num, batch.dims()[0]);
//     CopyMatrixRowsFunctor<Place, T> to_seq;
//     size_t* index = in_lod[1].data();
//     to_seq(context, batch, index, lod_tensor, false);
//   }
// };
template <typename Place, typename T>
class CopyMatrixRowsFunctor {
 public:
  // If is_src_index is true,
  // copy the indexed rows of input src to the output dst.
  // If is_src_index is false,
  // copy the input src to the indexed rows of output dst.
  // The indexed rows are based on the input index.
  void operator()(const platform::DeviceContext& context,
                  const framework::LoDTensor& src, const size_t* index,
                  framework::LoDTensor& dst, bool is_src_index);
};

template <typename Place, typename T>
class LoDTensor2BatchFunctor {
  // Calculate the length of each sequence and
  // sort sequence index by the length.
  // example:  sequences = {s0, s1, s2}
  //           s0: 0 0 0 0, s1: 1 1 1 1 1, s2: 2 2 2
  //           seq_info[3] = {(4, 5, 1), (0, 4, 0), (9, 3, 2)}
  //
  struct SeqInfo {
    SeqInfo(int start, int length, int seq_idx)
        : start(start), length(length), seq_idx(seq_idx) {}
    int start;
    int length;
    int seq_idx;
  };

 public:
  void operator()(const platform::DeviceContext& context,
                  const framework::LoDTensor& lod_tensor,
<<<<<<< HEAD
                  framework::LoDTensor& batch, bool is_reverse = false,
                  bool is_cal_batch_lod = true) const {
=======
                  framework::LoDTensor& batch, bool is_cal_batch_lod,
                  bool is_reverse = false) const {
>>>>>>> d3b07a6e
    if (!is_cal_batch_lod) {
      auto lods = batch.lod();
      PADDLE_ENFORCE_EQ(lods.size(), 2UL);
      PADDLE_ENFORCE_EQ(lods[1].size(),
                        static_cast<size_t>(lod_tensor.dims()[0]));
      CopyMatrixRowsFunctor<Place, T> to_batch;
      to_batch(context, lod_tensor, lods[1].data(), batch, true);
      return;
    }

    auto lods = lod_tensor.lod();
    PADDLE_ENFORCE_EQ(lods.size(), 1UL, "Only support one level sequence now.");
    auto lod = lods[0];

    std::vector<SeqInfo> seq_info;
    for (size_t seq_id = 0; seq_id < lod.size() - 1; ++seq_id) {
      int length = lod[seq_id + 1] - lod[seq_id];
      seq_info.emplace_back(lod[seq_id], length, seq_id);
    }

    std::sort(seq_info.begin(), seq_info.end(),
              [](SeqInfo a, SeqInfo b) { return a.length > b.length; });

    // calculate the start position of each batch
    // (numBatch equal the maxLength of sequences)
    // example:  sequences = {s0, s1, s2}
    //           s0: 0 0 0 0, s1: 1 1 1 1 1, s2: 2 2 2
    //           num_batch = 5,
    //           batchIndex = {b0, b1, b2, b3, b4}
    //           b0: 1 0 2, b1: 1 0 2, b2: 1 0 2, b3: 1 0, b4: 1
    //           batch_start_positions[6] = {0, 3, 6, 9, 11, 12}
    //              batch_start_positions[0] = len(b0)
    //              batch_start_positions[1] = len(b0) + len(b1)
    //              batch_start_positions[2] = len(b0) + len(b1) + len(b2)
    //              ...
    //           seq2batch_idx[12] = {4, 0, 9,
    //                                5, 1, 10,
    //                                6, 2, 11,
    //                                7, 3,
    //                                8}
    // The batch number represents batch size after rearranging the
    // input LodTensor. It is also the maximum length of input sequence.

    paddle::framework::LoD batch_lods;
    batch_lods.emplace_back(std::vector<size_t>{0});
    batch_lods.emplace_back(std::vector<size_t>{0});

    // batch_lods[0] is the start positions for batch LoDTensor
    int num_batch = seq_info[0].length;
    batch_lods[0].resize(static_cast<size_t>(num_batch + 1));
    // batch_lods[1] is the raw index in the input LoDTensor
    auto dims = lod_tensor.dims();
    batch_lods[1].resize(static_cast<size_t>(dims[0]));

    size_t* batch_starts = batch_lods[0].data();
    size_t* seq2batch_idx = batch_lods[1].data();
    batch_starts[0] = 0;
    for (int n = 0; n < num_batch; n++) {
      auto batch_id = static_cast<int>(batch_starts[n]);
      for (size_t i = 0; i < seq_info.size(); ++i) {
        int seq_len = seq_info[i].length;
        int start = seq_info[i].start;
        if (n < seq_len) {
          seq2batch_idx[batch_id] =
              is_reverse ? start + seq_len - 1 - n : start + n;
          batch_id++;
        } else {
          break;
        }
      }
      batch_starts[n + 1] = static_cast<size_t>(batch_id);
    }
    batch.set_lod(batch_lods);

    CopyMatrixRowsFunctor<Place, T> to_batch;
    to_batch(context, lod_tensor, seq2batch_idx, batch, true);
  }
};

template <typename Place, typename T>
class Batch2LoDTensorFunctor {
 public:
  void operator()(const platform::DeviceContext& context,
                  const framework::LoDTensor& batch,
                  framework::LoDTensor& lod_tensor) const {
    auto in_lod = batch.lod();
    PADDLE_ENFORCE_EQ(in_lod.size(), 2UL,
                      "The LoD size of input `batch` should be 2.");
    PADDLE_ENFORCE_EQ(in_lod[1].size(),
                      static_cast<size_t>(lod_tensor.dims()[0]));
    CopyMatrixRowsFunctor<Place, T> to_seq;
    size_t* index = in_lod[1].data();
    to_seq(context, batch, index, lod_tensor, false);
  }
};

}  // namespace math
}  // namespace operators
}  // namespace paddle<|MERGE_RESOLUTION|>--- conflicted
+++ resolved
@@ -21,128 +21,6 @@
 namespace operators {
 namespace math {
 
-// template <typename Place, typename T>
-// class CopyMatrixRowsFunctor {
-//  public:
-//   // If is_src_index is true,
-//   // copy the indexed rows of input src to the output dst.
-//   // If is_src_index is false,
-//   // copy the input src to the indexed rows of output dst.
-//   // The indexed rows are based on the input index.
-//   void operator()(const platform::DeviceContext& context,
-//                   const framework::LoDTensor& src, const size_t* index,
-//                   framework::LoDTensor& dst, bool is_src_index);
-// };
-
-// template <typename Place, typename T>
-// class LoDTensor2BatchFunctor {
-//   // Calculate the length of each sequence and
-//   // sort sequence index by the length.
-//   // example:  sequences = {s0, s1, s2}
-//   //           s0: 0 0 0 0, s1: 1 1 1 1 1, s2: 2 2 2
-//   //           seq_info[3] = {(4, 5, 1), (0, 4, 0), (9, 3, 2)}
-//   //
-//   struct SeqInfo {
-//     SeqInfo(int start, int length, int seq_idx)
-//         : start(start), length(length), seq_idx(seq_idx) {}
-//     int start;
-//     int length;
-//     int seq_idx;
-//   };
-
-//  public:
-//   void operator()(const platform::DeviceContext& context,
-//                   const framework::LoDTensor& lod_tensor,
-//                   framework::LoDTensor& batch, bool is_reverse) const {
-//     auto lods = lod_tensor.lod();
-//     PADDLE_ENFORCE_EQ(lods.size(), 1UL, "Only support one level sequence
-//     now.");
-//     auto lod = lods[0];
-
-//     std::vector<SeqInfo> seq_info;
-//     for (size_t seq_id = 0; seq_id < lod.size() - 1; ++seq_id) {
-//       int length = lod[seq_id + 1] - lod[seq_id];
-//       seq_info.emplace_back(lod[seq_id], length, seq_id);
-//     }
-
-//     std::sort(seq_info.begin(), seq_info.end(),
-//               [](SeqInfo a, SeqInfo b) { return a.length > b.length; });
-
-//     // calculate the start position of each batch
-//     // (numBatch equal the maxLength of sequences)
-//     // example:  sequences = {s0, s1, s2}
-//     //           s0: 0 0 0 0, s1: 1 1 1 1 1, s2: 2 2 2
-//     //           num_batch = 5,
-//     //           batchIndex = {b0, b1, b2, b3, b4}
-//     //           b0: 1 0 2, b1: 1 0 2, b2: 1 0 2, b3: 1 0, b4: 1
-//     //           batch_start_positions[6] = {0, 3, 6, 9, 11, 12}
-//     //              batch_start_positions[0] = len(b0)
-//     //              batch_start_positions[1] = len(b0) + len(b1)
-//     //              batch_start_positions[2] = len(b0) + len(b1) + len(b2)
-//     //              ...
-//     //           seq2batch_idx[12] = {4, 0, 9,
-//     //                                5, 1, 10,
-//     //                                6, 2, 11,
-//     //                                7, 3,
-//     //                                8}
-//     // The batch number represents batch size after rearranging the
-//     // input LodTensor. It is also the maximum length of input sequence.
-
-//     paddle::framework::LoD batch_lods;
-//     batch_lods.emplace_back(std::vector<size_t>{0});
-//     batch_lods.emplace_back(std::vector<size_t>{0});
-
-//     // batch_lods[0] is the start positions for batch LoDTensor
-//     int num_batch = seq_info[0].length;
-//     batch_lods[0].resize(static_cast<size_t>(num_batch + 1));
-//     // batch_lods[1] is the raw index in the input LoDTensor
-//     auto dims = lod_tensor.dims();
-//     batch_lods[1].resize(static_cast<size_t>(dims[0]));
-
-//     size_t* batch_starts = batch_lods[0].data();
-//     size_t* seq2batch_idx = batch_lods[1].data();
-//     batch_starts[0] = 0;
-//     for (size_t n = 0; n < num_batch; n++) {
-//       auto batch_id = static_cast<int>(batch_starts[n]);
-//       for (size_t i = 0; i < seq_info.size(); ++i) {
-//         size_t seq_len = seq_info[i].length;
-//         int start = seq_info[i].start;
-//         if (n < seq_len) {
-//           seq2batch_idx[batch_id] =
-//               is_reverse ? start + seq_len - 1 - n : start + n;
-//           batch_id++;
-//         } else {
-//           break;
-//         }
-//       }
-//       batch_starts[n + 1] = static_cast<size_t>(batch_id);
-//     }
-//     batch.set_lod(batch_lods);
-
-//     CopyMatrixRowsFunctor<Place, T> to_batch;
-//     to_batch(context, lod_tensor, seq2batch_idx, batch, true);
-//   }
-// };
-
-// template <typename Place, typename T>
-// class Batch2LoDTensorFunctor {
-//  public:
-//   void operator()(const platform::DeviceContext& context,
-//                   const framework::LoDTensor& batch,
-//                   framework::LoDTensor& lod_tensor) const {
-//     auto in_lod = batch.lod();
-//     PADDLE_ENFORCE_EQ(in_lod.size(), 2UL,
-//                       "The LoD size of input `batch` should be 2.");
-//     auto out_lod = lod_tensor.lod()[0];
-//     auto num = out_lod[out_lod.size() - 1];
-//     PADDLE_ENFORCE_EQ(num, lod_tensor.dims()[0]);
-//     PADDLE_ENFORCE_EQ(num, in_lod[1].size());
-//     PADDLE_ENFORCE_EQ(num, batch.dims()[0]);
-//     CopyMatrixRowsFunctor<Place, T> to_seq;
-//     size_t* index = in_lod[1].data();
-//     to_seq(context, batch, index, lod_tensor, false);
-//   }
-// };
 template <typename Place, typename T>
 class CopyMatrixRowsFunctor {
  public:
@@ -175,13 +53,8 @@
  public:
   void operator()(const platform::DeviceContext& context,
                   const framework::LoDTensor& lod_tensor,
-<<<<<<< HEAD
-                  framework::LoDTensor& batch, bool is_reverse = false,
-                  bool is_cal_batch_lod = true) const {
-=======
                   framework::LoDTensor& batch, bool is_cal_batch_lod,
                   bool is_reverse = false) const {
->>>>>>> d3b07a6e
     if (!is_cal_batch_lod) {
       auto lods = batch.lod();
       PADDLE_ENFORCE_EQ(lods.size(), 2UL);
