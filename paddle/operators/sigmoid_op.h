--- conflicted
+++ resolved
@@ -27,16 +27,11 @@
     auto output = context.Output<Tensor>(0);
     output->mutable_data<T>(context.GetPlace());
 
-<<<<<<< HEAD
     auto X = EigenVector<T>::Flatten(*input);
     auto Y = EigenVector<T>::Flatten(*output);
-    auto place = *context.GetEigenDevice<Place>();
+    auto place = context.GetEigenDevice<Place>();
 
     Y.device(place) = 1.0 / (1.0 + (-1.0 * X).exp());
-=======
-    EigenVector<T>::Flatten(*output).device(context.GetEigenDevice<Place>()) =
-        1.0 / (1.0 + (-1.0 * EigenVector<T>::Flatten(*input)).exp());
->>>>>>> c46aed57
   }
 };
 }  // namespace operators
