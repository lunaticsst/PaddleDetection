# A image for building paddle binaries
# Use cuda devel base image for both cpu and gpu environment
FROM nvidia/cuda:8.0-cudnn5-devel-ubuntu16.04
MAINTAINER PaddlePaddle Authors <paddle-dev@baidu.com>

ARG UBUNTU_MIRROR
RUN /bin/bash -c 'if [[ -n ${UBUNTU_MIRROR} ]]; then sed -i 's#http://archive.ubuntu.com/ubuntu#${UBUNTU_MIRROR}#g' /etc/apt/sources.list; fi'

# ENV variables
ARG WITH_GPU
ARG WITH_AVX
ARG WITH_DOC
ARG WITH_STYLE_CHECK

ENV WOBOQ OFF
ENV WITH_GPU=${WITH_GPU:-OFF}
ENV WITH_AVX=${WITH_AVX:-ON}
ENV WITH_DOC=${WITH_DOC:-OFF}
ENV WITH_STYLE_CHECK=${WITH_STYLE_CHECK:-OFF}

ENV HOME /root
# Add bash enhancements
COPY ./paddle/scripts/docker/root/ /root/

RUN apt-get update && \
<<<<<<< HEAD
    apt-get install -y \
    git python-pip python-dev openssh-server bison  \
    wget unzip tar xz-utils bzip2 gzip coreutils  \
    curl sed grep graphviz libjpeg-dev zlib1g-dev  \
    python-numpy python-matplotlib gcc g++ gfortran  \
    automake locales clang-format-3.8 swig doxygen cmake  \
    clang-3.8 llvm-3.8 libclang-3.8-dev && \
=======
    apt-get install -y git python-pip python-dev openssh-server bison && \
    apt-get install -y wget unzip tar xz-utils bzip2 gzip coreutils && \
    apt-get install -y curl sed grep graphviz libjpeg-dev zlib1g-dev && \
    apt-get install -y python-numpy python-matplotlib gcc g++ liblapack-dev liblapacke-dev && \
    apt-get install -y automake locales clang-format-3.8 swig doxygen && \
>>>>>>> 20781ae8
    apt-get clean -y

# git credential to skip password typing
RUN git config --global credential.helper store

# Fix locales to en_US.UTF-8
RUN localedef -i en_US -f UTF-8 en_US.UTF-8

# FIXME: due to temporary ipykernel dependency issue, specify ipykernel jupyter
# version util jupyter fixes this issue.
RUN pip install --upgrade pip && \
    pip install -U 'protobuf==3.1.0' && \
    pip install -U wheel pillow BeautifulSoup && \
    pip install -U docopt PyYAML sphinx && \
    pip install -U sphinx-rtd-theme==0.1.9 recommonmark && \
    pip install pre-commit 'requests==2.9.2' 'ipython==5.3.0' && \
    pip install 'ipykernel==4.6.0' 'jupyter==1.0.0'

# To fix https://github.com/PaddlePaddle/Paddle/issues/1954, we use
# the solution in https://urllib3.readthedocs.io/en/latest/user-guide.html#ssl-py2
RUN apt-get install -y libssl-dev libffi-dev
RUN pip install certifi urllib3[secure]

# Install woboq_codebrowser to /woboq
RUN git clone https://github.com/woboq/woboq_codebrowser /woboq && \
    (cd /woboq \
     cmake -DLLVM_CONFIG_EXECUTABLE=/usr/bin/llvm-config-3.8 \
           -DCMAKE_BUILD_TYPE=Release . \
     make)

# Configure OpenSSH server. c.f. https://docs.docker.com/engine/examples/running_ssh_service
RUN mkdir /var/run/sshd
RUN echo 'root:root' | chpasswd
RUN sed -ri 's/^PermitRootLogin\s+.*/PermitRootLogin yes/' /etc/ssh/sshd_config
RUN sed -ri 's/UsePAM yes/#UsePAM yes/g' /etc/ssh/sshd_config
EXPOSE 22

# development image default do build work
CMD ["bash", "/paddle/paddle/scripts/docker/build.sh"]<|MERGE_RESOLUTION|>--- conflicted
+++ resolved
@@ -23,21 +23,14 @@
 COPY ./paddle/scripts/docker/root/ /root/
 
 RUN apt-get update && \
-<<<<<<< HEAD
     apt-get install -y \
     git python-pip python-dev openssh-server bison  \
     wget unzip tar xz-utils bzip2 gzip coreutils  \
     curl sed grep graphviz libjpeg-dev zlib1g-dev  \
-    python-numpy python-matplotlib gcc g++ gfortran  \
+    python-numpy python-matplotlib gcc g++ \
     automake locales clang-format-3.8 swig doxygen cmake  \
+    liblapack-dev liblapacke-dev \
     clang-3.8 llvm-3.8 libclang-3.8-dev && \
-=======
-    apt-get install -y git python-pip python-dev openssh-server bison && \
-    apt-get install -y wget unzip tar xz-utils bzip2 gzip coreutils && \
-    apt-get install -y curl sed grep graphviz libjpeg-dev zlib1g-dev && \
-    apt-get install -y python-numpy python-matplotlib gcc g++ liblapack-dev liblapacke-dev && \
-    apt-get install -y automake locales clang-format-3.8 swig doxygen && \
->>>>>>> 20781ae8
     apt-get clean -y
 
 # git credential to skip password typing
