from setuptools import setup, Distribution, Extension
import subprocess
<<<<<<< HEAD
import re
=======
import shutil
import os
>>>>>>> d3a48484
class BinaryDistribution(Distribution):
    def has_ext_modules(foo):
        return True

RC      = 0



def git_commit():
    try:
        cmd = ['git', 'rev-parse', 'HEAD']
        git_commit = subprocess.Popen(cmd, stdout = subprocess.PIPE).communicate()[0].strip()
    except:
        git_commit = 'Unknown'
    return git_commit

def _get_version_detail(idx):
    assert idx < 3, "vesion info consists of %(major)d.%(minor)d.%(patch)d, \
        so detail index must less than 3"

    version_details = '@PADDLE_VERSION@'.split('.')
    if len(version_details) == 3:
        if re.match('[0-9]+', version_details[idx]):
            return int(version_details[idx])

    return None

def get_major():
    major = _get_version_detail(0)
    if major is not None:
        return major

    return 'UNKNOWN'

def get_minor():
    minor = _get_version_detail(1)
    if minor is not None:
        return minor

    return 'UNKNOWN'

def get_patch():
    patch = _get_version_detail(2)
    if patch is not None:
        return patch

    return 'UNKNOWN'

def is_taged():
    try:
        cmd = ['git', 'describe', '--exact-match', '--tags']
        git_tag = subprocess.Popen(cmd, stdout = subprocess.PIPE).communicate()[0].strip()
    except:
        return False

    if git_tag.replace('v', '') == '@PADDLE_VERSION@':
        return True
    else:
        return False

def write_version_py(filename='paddle/version.py'):
    cnt = '''
# THIS FILE IS GENERATED FROM PADDLEPADDLE SETUP.PY
#
full_version    = '%(major)d.%(minor)d.%(patch)d'
major           = '%(major)d'
minor           = '%(minor)d'
patch           = '%(patch)d'
rc              = '%(rc)d'
istaged         = %(istaged)s
commit          = '%(commit)s'
with_mkl        = '%(with_mkl)s'

def show():
    if istaged:
        print 'full_version:', full_version
        print 'major:', major
        print 'minor:', minor
        print 'patch:', patch
        print 'rc:', rc
    else:
        print 'commit:', commit

def mkl():
    return with_mkl
'''
    commit = git_commit()
    with open(filename, 'w') as f:
        f.write(cnt % {
            'major': get_major(),
            'minor': get_minor(),
            'patch': get_patch(),
            'rc': RC,
            'version': '${PADDLE_VERSION}',
            'commit': commit,
            'istaged': is_taged(),
            'with_mkl': '@WITH_MKL@'})

write_version_py(filename='@PADDLE_BINARY_DIR@/python/paddle/version.py')


packages=['paddle',
          'paddle.libs',
          'paddle.utils',
          'paddle.dataset',
          'paddle.reader',
          'paddle.fluid',
          'paddle.fluid.proto',
          'paddle.fluid.proto.profiler',
          'paddle.fluid.layers',
          'paddle.fluid.transpiler',
          'paddle.fluid.transpiler.details']

if '${WITH_FLUID_ONLY}'== 'OFF':
    packages+=['paddle.proto',
               'paddle.trainer',
               'paddle.trainer_config_helpers',
               'paddle.v2',
               'paddle.v2.master',
               'paddle.v2.plot',
               'paddle.v2.reader',
               'paddle.v2.dataset',
               'py_paddle']

with open('@PADDLE_SOURCE_DIR@/python/requirements.txt') as f:
    setup_requires = f.read().splitlines()

if '${CMAKE_SYSTEM_PROCESSOR}' not in ['arm', 'armv7-a', 'aarch64']:
    setup_requires+=['opencv-python']

# the prefix is sys.prefix which should always be usr
paddle_bins = ''
if '${WITH_FLUID_ONLY}'== 'OFF':
    paddle_bin_dir = 'opt/paddle/bin'
    paddle_bins = ['${PADDLE_BINARY_DIR}/paddle/legacy/trainer/paddle_trainer',
                   '${PADDLE_BINARY_DIR}/paddle/legacy/trainer/paddle_merge_model',
                   '${PADDLE_BINARY_DIR}/paddle/legacy/pserver/paddle_pserver_main',
                   '${PADDLE_BINARY_DIR}/paddle/scripts/paddle']

package_data={'paddle.fluid': ['core.so']}
if '${WITH_FLUID_ONLY}'== 'OFF':
    package_data['paddle.v2.master']=['libpaddle_master.so']
    package_data['py_paddle']=['*.py','_swig_paddle.so']

package_dir={
    '': '${PADDLE_BINARY_DIR}/python',
    # The paddle.fluid.proto will be generated while compiling.
    # So that package points to other directory.
    'paddle.fluid.proto.profiler': '${PADDLE_BINARY_DIR}/paddle/fluid/platform',
    'paddle.fluid.proto': '${PADDLE_BINARY_DIR}/paddle/fluid/framework',
    'paddle.fluid': '${PADDLE_BINARY_DIR}/python/paddle/fluid',
}
if '${WITH_FLUID_ONLY}'== 'OFF':
    package_dir['py_paddle']='${PADDLE_BINARY_DIR}/python/py_paddle'
<<<<<<< HEAD

=======
>>>>>>> d3a48484

# put all thirdparty libraries in paddle.libs
package_data['paddle.libs']=['libwarpctc.so']
libs_path='${PADDLE_BINARY_DIR}/python/paddle/libs'
shutil.copy('${WARPCTC_LIBRARIES}', libs_path)
if '${WITH_MKL}' == 'ON':
    shutil.copy('${MKLML_LIB}', libs_path)
    shutil.copy('${MKLML_IOMP_LIB}', libs_path)
    package_data['paddle.libs']+=['libmklml_intel.so','libiomp5.so']
if '${WITH_MKLDNN}' == 'ON':
    # change rpath of libmkldnn.so.0, add $ORIGIN/ to it.
    # The reason is that all thirdparty libraries in the same directory,
    # thus, libmkldnn.so.0 will find libmklml_intel.so and libiomp5.so.
    command = "patchelf --set-rpath '$ORIGIN/' ${MKLDNN_SHARED_LIB}"
    os.system(command)
    package_data['paddle.libs']+=['libmkldnn.so.0']
    shutil.copy('${MKLDNN_SHARED_LIB}', libs_path)
# remove unused paddle/libs/__init__.py
os.remove(libs_path+'/__init__.py')
package_dir['paddle.libs']=libs_path

# change rpath of core.so, add $ORIGIN/../libs/ to it.
# The reason is that libwarpctc.so, libiomp5.so etc are in paddle.libs, and
# core.so is in paddle.fluid, thus paddle/fluid/../libs will pointer to above libraries.
# This operation will fix https://github.com/PaddlePaddle/Paddle/issues/3213
command = "patchelf --set-rpath '$ORIGIN/../libs/' ${PADDLE_BINARY_DIR}/python/paddle/fluid/core.so"
os.system(command)

setup(name='${PACKAGE_NAME}',
      version='${PADDLE_VERSION}',
      description='Parallel Distributed Deep Learning',
      install_requires=setup_requires,
      packages=packages,
      ext_modules=[Extension('_foo', ['stub.cc'])],
      package_data=package_data,
      package_dir=package_dir,
      scripts=paddle_bins
)<|MERGE_RESOLUTION|>--- conflicted
+++ resolved
@@ -1,11 +1,8 @@
 from setuptools import setup, Distribution, Extension
 import subprocess
-<<<<<<< HEAD
+import os
 import re
-=======
 import shutil
-import os
->>>>>>> d3a48484
 class BinaryDistribution(Distribution):
     def has_ext_modules(foo):
         return True
@@ -160,10 +157,6 @@
 }
 if '${WITH_FLUID_ONLY}'== 'OFF':
     package_dir['py_paddle']='${PADDLE_BINARY_DIR}/python/py_paddle'
-<<<<<<< HEAD
-
-=======
->>>>>>> d3a48484
 
 # put all thirdparty libraries in paddle.libs
 package_data['paddle.libs']=['libwarpctc.so']
