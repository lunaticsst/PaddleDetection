--- conflicted
+++ resolved
@@ -13,24 +13,15 @@
         shape = [10, 20]
 
         # prepare input/output
-<<<<<<< HEAD
         x1 = block.var("x1")
+        x1.set_type(core.VarDesc.VarType.LOD_TENSOR)
         x1.set_shape(shape)
         x2 = block.var("x2")
+        x2.set_type(core.VarDesc.VarType.LOD_TENSOR)
         x2.set_shape(shape)
 
         out = block.var("out")
-=======
-        x1 = block.new_var("x1")
-        x1.set_type(core.VarDesc.VarType.LOD_TENSOR)
-        x1.set_shape(shape)
-        x2 = block.new_var("x2")
-        x2.set_type(core.VarDesc.VarType.LOD_TENSOR)
-        x2.set_shape(shape)
-
-        out = block.new_var("out")
         out.set_type(core.VarDesc.VarType.LOD_TENSOR)
->>>>>>> 5d9ce046
 
         # prepare the operator
         sum_op_desc = block.append_op()
@@ -51,24 +42,15 @@
         y_shape = [20, 30]
 
         # prepare input/output
-<<<<<<< HEAD
         x1 = block.var("x")
+        x1.set_type(core.VarDesc.VarType.LOD_TENSOR)
         x1.set_shape(x_shape)
         x2 = block.var("y")
+        x2.set_type(core.VarDesc.VarType.LOD_TENSOR)
         x2.set_shape(y_shape)
 
         out = block.var("out")
-=======
-        x1 = block.new_var("x")
-        x1.set_type(core.VarDesc.VarType.LOD_TENSOR)
-        x1.set_shape(x_shape)
-        x2 = block.new_var("y")
-        x2.set_type(core.VarDesc.VarType.LOD_TENSOR)
-        x2.set_shape(y_shape)
-
-        out = block.new_var("out")
         out.set_type(core.VarDesc.VarType.LOD_TENSOR)
->>>>>>> 5d9ce046
 
         # prepare the operator
         mul_op_desc = block.append_op()
