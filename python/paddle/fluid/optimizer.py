#   Copyright (c) 2018 PaddlePaddle Authors. All Rights Reserved.
#
# Licensed under the Apache License, Version 2.0 (the "License");
# you may not use this file except in compliance with the License.
# You may obtain a copy of the License at
#
#     http://www.apache.org/licenses/LICENSE-2.0
#
# Unless required by applicable law or agreed to in writing, software
# distributed under the License is distributed on an "AS IS" BASIS,
# WITHOUT WARRANTIES OR CONDITIONS OF ANY KIND, either express or implied.
# See the License for the specific language governing permissions and
# limitations under the License.

from collections import defaultdict

import framework
import layers
from backward import append_backward
from framework import program_guard
import unique_name
from initializer import Constant
from layer_helper import LayerHelper
from regularizer import append_regularization_ops
from clip import append_gradient_clip_ops, error_clip_callback

__all__ = ['SGD', 'Momentum', 'Adagrad', 'Adam', 'Adamax', 'DecayedAdagrad']


class Optimizer(object):
    """Optimizer Base class.

    Define the common interface of an optimizer.
    User should not use this class directly,
    but need to use one of it's implementation.
    """

<<<<<<< HEAD
    def __init__(self, learning_rate, regularization=None):
        assert learning_rate is not None
=======
    def __init__(self, learning_rate, global_step=None, regularization=None):
        if not isinstance(learning_rate, float) and \
                not isinstance(learning_rate, framework.Variable):
            raise TypeError("learning rate should be float or Variable")
        self._global_step = global_step
>>>>>>> 8dbbc9d3
        self.regularization = regularization
        self._learning_rate = learning_rate
        # each program should have a independent learning rate
        # program -> Variable(learning_rate)
        self._learning_rate_map = dict()
        if isinstance(self._learning_rate, framework.Variable):
            self._learning_rate_map[framework.default_main_program(
            )] = self._learning_rate
        # Dictionary of accumulators. Some optimizer subclasses need to
        # allocate and manage extra variables associated with the parameters
        # to train. These variables are called accumulators.
        # {accum_name : { paramter_name : accumulator_for_parameter, ...}, ...}
        self._accumulators = defaultdict(lambda: dict())
        self.helper = None

    def _create_global_learning_rate(self):
        lr = self.global_learning_rate()

        if isinstance(lr, framework.Variable):
            return
        else:
            if not isinstance(self._learning_rate, float):
                raise TypeError(
                    "learning rate variable is create outside optimizer,"
                    "can not create new learning rate variable for new program")

        # create learning rate in the current main program
        self._learning_rate_map[framework.default_main_program(
        )] = layers.create_global_var(
            name=unique_name.generate("learning_rate"),
            shape=[1],
            value=float(self._learning_rate),
            dtype='float32',
            persistable=True)

    def global_learning_rate(self, program=None):
        """
        get global decayed learning rate
        :return:
        """
        if program is None:
            program = framework.default_main_program()
        return self._learning_rate_map.get(program, None)

    def _append_optimize_op(self, block, param_and_grad):
        """ append optimize operator to block and return all the added optimize_op
        """
        raise NotImplementedError()

    def _create_param_lr(self, param_and_grad):
        # create learning rate variable for every parameter
        param = param_and_grad[0]
        param_lr = param.optimize_attr['learning_rate']
        return self.global_learning_rate() * param_lr

    def _create_accumulators(self, block, parameters):
        """Create all accumulators needed by the parameters

        Args:
            block: the block in which the loss variable is present
            parameters: list of parameter variables for the optimizer
        """
        pass

    def _finish_update(self, block):
        """Finish any custom updates needed
           before completing an optimization step

        Args:
            block: the block in which the loss variable is present
            parameters: list of parameter variables for the optimizer

        Returns:
            list of finish ops or None
        """
        pass

    def _add_accumulator(self, name, param, dtype=None, fill_value=0.0):
        """Utility function to add an accumulator for a parameter

        Args:
            block: the block in which the loss variable is present
            name: name of the accumulator
            param: parameter variable for which accumulator is to be added
            dtype: data type of the accumulator variable
            fill_value: value to initialize the accumulator variable
        """
        if (name in self._accumulators and
                param.name in self._accumulators[name]):
            raise Exception("Accumulator {} already exists for parameter {}".
                            format(name, param.name))

        assert isinstance(self.helper, LayerHelper)
        var = self.helper.create_global_variable(
            name=unique_name.generate(name),
            persistable=True,
            dtype=dtype or param.dtype,
            type=param.type,
            shape=param.shape)
        self.helper.set_variable_initializer(
            var, initializer=Constant(value=float(fill_value)))
        self._accumulators[name][param.name] = var

    def _get_accumulator(self, name, param):
        """Utility function to fetch an accumulator for a parameter

        Args:
            name: name of the accumulator
            param: parameter variable for which accumulator is to be fetched

        Returns:
            accumulator variable for the parameter
        """
        if (name not in self._accumulators or
                param.name not in self._accumulators[name]):
            raise Exception("Accumulator {} does not exist for parameter {}".
                            format(name, param.name))
        return self._accumulators[name][param.name]

    def create_optimization_pass(self,
                                 parameters_and_grads,
                                 loss,
                                 startup_program=None):
        """Add optimization operators to update gradients to variables.

        Args:
          loss: the target that this optimization is for.
          parameters_and_grads: a list of (variable, gradient) pair to update.

        Returns:
          return_op_list: a list of operators that will complete one step of
          optimization. This will include parameter update ops, global step
          update ops and any other custom ops required by subclasses to manage
          their internal state.
          :param startup_program:
        """
        # This is a default implementation of create_optimization_pass that
        # can be shared by most optimizers. This implementation assumes that
        # the subclass will implement the _append_optimize_op method and the
        #  _initialize_tensors method. The subclass can extend the
        # _create_accumulators method if it needs to create accumulators
        # for parameters and extend _finish_update method to add custom ops.

        # Create any accumulators
        program = loss.block.program
        with program_guard(program, startup_program):
            global_block = framework.default_main_program().global_block()
            start = len(global_block.ops)
            self.helper = LayerHelper(self.__class__.__name__)
            self._create_accumulators(loss.block,
                                      [p[0] for p in parameters_and_grads])
            self._create_global_learning_rate()

            optimize_ops = []
            for param_and_grad in parameters_and_grads:
                if param_and_grad[0].trainable is True and param_and_grad[
                        1] is not None:
                    optimize_op = self._append_optimize_op(loss.block,
                                                           param_and_grad)
                    optimize_ops.append(optimize_op)

            # Get custom finish ops for subclasses
            # FIXME: Need to fix this once we figure out how to handle dependencies
            self._finish_update(loss.block)

            end = len(global_block.ops)
            return global_block.slice_ops(start, end)

    def minimize(self,
                 loss,
                 startup_program=None,
                 parameter_list=None,
                 no_grad_set=None):
        """Add operations to minimize `loss` by updating `parameter_list`.

        This method combines interface `append_backward()` and
        `create_optimization_pass()` into one.
        """
        params_grads = append_backward(loss, parameter_list, no_grad_set,
                                       [error_clip_callback])

        params_grads = append_gradient_clip_ops(params_grads)

        # Add regularization if any
        params_grads = append_regularization_ops(params_grads,
                                                 self.regularization)

        optimize_ops = self.create_optimization_pass(params_grads, loss,
                                                     startup_program)
        return optimize_ops, params_grads


class SGDOptimizer(Optimizer):
    """ Simple SGD optimizer without any state.
    """

    def __init__(self, learning_rate, **kwargs):
        assert learning_rate is not None
        super(SGDOptimizer, self).__init__(
            learning_rate=learning_rate, **kwargs)
        self.type = "sgd"

    def _append_optimize_op(self, block, param_and_grad):
        assert isinstance(block, framework.Block)

        # create the optimize op
        sgd_op = block.append_op(
            type=self.type,
            inputs={
                "Param": param_and_grad[0],
                "Grad": param_and_grad[1],
                "LearningRate": self._create_param_lr(param_and_grad)
            },
            outputs={"ParamOut": param_and_grad[0]})

        return sgd_op


class MomentumOptimizer(Optimizer):
    """Simple Momentum optimizer with velocity state
    """
    _velocity_acc_str = "velocity"

    def __init__(self, learning_rate, momentum, use_nesterov=False, **kwargs):
        assert learning_rate is not None
        assert momentum is not None
        super(MomentumOptimizer, self).__init__(
            learning_rate=learning_rate, **kwargs)
        self.type = "momentum"
        self._momentum = momentum
        self._use_nesterov = bool(use_nesterov)

    def _create_accumulators(self, block, parameters):
        assert isinstance(block, framework.Block)

        for p in parameters:
            self._add_accumulator(self._velocity_acc_str, p)

    def _append_optimize_op(self, block, param_and_grad):
        assert isinstance(block, framework.Block)

        velocity_acc = self._get_accumulator(self._velocity_acc_str,
                                             param_and_grad[0])
        # create the momentum optimize op
        momentum_op = block.append_op(
            type=self.type,
            inputs={
                "Param": param_and_grad[0],
                "Grad": param_and_grad[1],
                "Velocity": velocity_acc,
                "LearningRate": self._create_param_lr(param_and_grad)
            },
            outputs={
                "ParamOut": param_and_grad[0],
                "VelocityOut": velocity_acc
            },
            attrs={"mu": self._momentum,
                   "use_nesterov": self._use_nesterov})

        return momentum_op


class AdagradOptimizer(Optimizer):
    """Simple Adagrad optimizer with moment state
    """
    _moment_acc_str = "moment"

    def __init__(self, learning_rate, epsilon=1.0e-6, **kwargs):
        assert learning_rate is not None
        assert epsilon is not None
        super(AdagradOptimizer, self).__init__(
            learning_rate=learning_rate, **kwargs)
        self.type = "adagrad"
        self._epsilon = epsilon

    def _create_accumulators(self, block, parameters):
        assert isinstance(block, framework.Block)

        for p in parameters:
            self._add_accumulator(self._moment_acc_str, p)

    def _append_optimize_op(self, block, param_and_grad):
        assert isinstance(block, framework.Block)

        moment_acc = self._get_accumulator(self._moment_acc_str,
                                           param_and_grad[0])

        # Create the adagrad optimizer op
        adagrad_op = block.append_op(
            type=self.type,
            inputs={
                "Param": param_and_grad[0],
                "Grad": param_and_grad[1],
                "Moment": moment_acc,
                "LearningRate": self._create_param_lr(param_and_grad)
            },
            outputs={"ParamOut": param_and_grad[0],
                     "MomentOut": moment_acc},
            attrs={"epsilon": self._epsilon})

        return adagrad_op


class AdamOptimizer(Optimizer):
    """Implements the Adam Optimizer
    """
    _moment1_acc_str = "moment1"
    _moment2_acc_str = "moment2"

    def __init__(self,
                 learning_rate=0.001,
                 beta1=0.9,
                 beta2=0.999,
                 epsilon=1e-8,
                 **kwargs):
        assert learning_rate is not None
        assert beta1 is not None
        assert beta2 is not None
        assert epsilon is not None
        super(AdamOptimizer, self).__init__(
            learning_rate=learning_rate, **kwargs)
        self.type = "adam"
        self._beta1 = beta1
        self._beta2 = beta2
        self._epsilon = epsilon

    def _create_accumulators(self, block, parameters):
        assert isinstance(block, framework.Block)

        main_block = block.program.global_block()
        # Create beta1 and beta2 power tensors
        beta_shape = [1]
        self._beta1_pow_acc = self.helper.create_global_variable(
            name=unique_name.generate('beta1_pow_acc'),
            dtype='float32',
            shape=beta_shape,
            lod_level=0,
            persistable=True)
        self.helper.set_variable_initializer(
            self._beta1_pow_acc, initializer=Constant(self._beta1))

        self._beta2_pow_acc = self.helper.create_global_variable(
            name=unique_name.generate('beta2_pow_acc'),
            dtype='float32',
            shape=beta_shape,
            lod_level=0,
            persistable=True)

        self.helper.set_variable_initializer(
            self._beta2_pow_acc, initializer=Constant(self._beta2))

        # Create accumulator tensors for first and second moments
        for p in parameters:
            self._add_accumulator(self._moment1_acc_str, p)
            self._add_accumulator(self._moment2_acc_str, p)

    def _append_optimize_op(self, block, param_and_grad):
        assert isinstance(block, framework.Block)

        moment1 = self._get_accumulator(self._moment1_acc_str,
                                        param_and_grad[0])
        moment2 = self._get_accumulator(self._moment2_acc_str,
                                        param_and_grad[0])
        # create the adam optimize op
        adam_op = block.append_op(
            type=self.type,
            inputs={
                "Param": param_and_grad[0],
                "Grad": param_and_grad[1],
                "LearningRate": self._create_param_lr(param_and_grad),
                "Moment1": moment1,
                "Moment2": moment2,
                "Beta1Pow": self._beta1_pow_acc,
                "Beta2Pow": self._beta2_pow_acc
            },
            outputs={
                "ParamOut": param_and_grad[0],
                "Moment1Out": moment1,
                "Moment2Out": moment2
            },
            attrs={
                "beta1": self._beta1,
                "beta2": self._beta2,
                "epsilon": self._epsilon
            })

        return adam_op

    def _finish_update(self, block):
        """Update Beta1 and Beta2 Power accumulators
        """
        assert isinstance(block, framework.Block)
        main_block = block.program.global_block()
        scale_beta1 = main_block.append_op(
            type="scale",
            inputs={"X": self._beta1_pow_acc},
            outputs={"Out": self._beta1_pow_acc},
            attrs={"scale": self._beta1})

        scale_beta2 = main_block.append_op(
            type="scale",
            inputs={"X": self._beta2_pow_acc},
            outputs={"Out": self._beta2_pow_acc},
            attrs={"scale": self._beta2})

        return [scale_beta1, scale_beta2]


class AdamaxOptimizer(Optimizer):
    """Implements the Adamax Optimizer
    """
    _moment_acc_str = "moment"
    _inf_norm_acc_str = "inf_norm"

    def __init__(self,
                 learning_rate=0.001,
                 beta1=0.9,
                 beta2=0.999,
                 epsilon=1e-8,
                 **kwargs):
        assert learning_rate is not None
        assert beta1 is not None
        assert beta2 is not None
        assert epsilon is not None
        super(AdamaxOptimizer, self).__init__(
            learning_rate=learning_rate, **kwargs)
        self.type = "adamax"
        self._beta1 = beta1
        self._beta2 = beta2
        self._epsilon = epsilon

    def _create_accumulators(self, block, parameters):
        # Create beta1 power accumulator tensor
        beta_shape = [1]
        self._beta1_pow_acc = self.helper.create_global_variable(
            name=unique_name.generate('beta1_pow_acc'),
            dtype='float32',
            shape=beta_shape,
            lod_level=0,
            persistable=True)
        self.helper.set_variable_initializer(
            self._beta1_pow_acc, initializer=Constant(self._beta1))

        # Create accumulator tensors for first moment and infinity norm
        for p in parameters:
            self._add_accumulator(self._moment_acc_str, p)
            self._add_accumulator(self._inf_norm_acc_str, p)

    def _append_optimize_op(self, block, param_and_grad):
        assert isinstance(block, framework.Block)

        moment = self._get_accumulator(self._moment_acc_str, param_and_grad[0])
        inf_norm = self._get_accumulator(self._inf_norm_acc_str,
                                         param_and_grad[0])
        # create the adamax optimize op
        adamax_op = block.append_op(
            type=self.type,
            inputs={
                "Param": param_and_grad[0],
                "Grad": param_and_grad[1],
                "LearningRate": self._create_param_lr(param_and_grad),
                "Moment": moment,
                "InfNorm": inf_norm,
                "Beta1Pow": self._beta1_pow_acc
            },
            outputs={
                "ParamOut": param_and_grad[0],
                "MomentOut": moment,
                "InfNormOut": inf_norm
            },
            attrs={
                "beta1": self._beta1,
                "beta2": self._beta2,
                "epsilon": self._epsilon
            })

        return adamax_op

    def _finish_update(self, block):
        """Update Beta1 Power accumulator
        """
        assert isinstance(block, framework.Block)
        main_block = block.program.global_block()
        scale_beta1 = main_block.append_op(
            type="scale",
            inputs={"X": self._beta1_pow_acc},
            outputs={"Out": self._beta1_pow_acc},
            attrs={"scale": self._beta1})

        return [scale_beta1]


class DecayedAdagradOptimizer(Optimizer):
    """Simple Decayed Adagrad optimizer with moment state
    """
    _moment_acc_str = "moment"

    def __init__(self, learning_rate, decay=0.95, epsilon=1.0e-6, **kwargs):
        assert learning_rate is not None
        assert decay is not None
        assert epsilon is not None

        super(DecayedAdagradOptimizer, self).__init__(
            learning_rate=learning_rate, **kwargs)
        self.type = "decayed_adagrad"
        self._decay = decay
        self._epsilon = epsilon

    def _create_accumulators(self, block, parameters):
        assert isinstance(block, framework.Block)

        for p in parameters:
            self._add_accumulator(self._moment_acc_str, p)

    def _append_optimize_op(self, block, param_and_grad):
        assert isinstance(block, framework.Block)

        moment_acc = self._get_accumulator(self._moment_acc_str,
                                           param_and_grad[0])

        # Create the decayed adagrad optimizer op
        decayed_adagrad_op = block.append_op(
            type=self.type,
            inputs={
                "Param": param_and_grad[0],
                "Grad": param_and_grad[1],
                "Moment": moment_acc,
                "LearningRate": self._create_param_lr(param_and_grad)
            },
            outputs={"ParamOut": param_and_grad[0],
                     "MomentOut": moment_acc},
            attrs={"epsilon": self._epsilon})

        return decayed_adagrad_op


# We short the class name, since users will use the optimizer with the package
# name. The sample code:
#
# import paddle.fluid as fluid
#
# sgd = fluid.optimizer.SGD(...)
#
# It is no need to add an `Optimizer` as the class suffix
SGD = SGDOptimizer
Momentum = MomentumOptimizer
Adagrad = AdagradOptimizer
Adam = AdamOptimizer
Adamax = AdamaxOptimizer
DecayedAdagrad = DecayedAdagradOptimizer<|MERGE_RESOLUTION|>--- conflicted
+++ resolved
@@ -35,16 +35,10 @@
     but need to use one of it's implementation.
     """
 
-<<<<<<< HEAD
     def __init__(self, learning_rate, regularization=None):
-        assert learning_rate is not None
-=======
-    def __init__(self, learning_rate, global_step=None, regularization=None):
         if not isinstance(learning_rate, float) and \
                 not isinstance(learning_rate, framework.Variable):
             raise TypeError("learning rate should be float or Variable")
-        self._global_step = global_step
->>>>>>> 8dbbc9d3
         self.regularization = regularization
         self._learning_rate = learning_rate
         # each program should have a independent learning rate
