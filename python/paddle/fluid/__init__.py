#   Copyright (c) 2018 PaddlePaddle Authors. All Rights Reserved.
#
# Licensed under the Apache License, Version 2.0 (the "License");
# you may not use this file except in compliance with the License.
# You may obtain a copy of the License at
#
#     http://www.apache.org/licenses/LICENSE-2.0
#
# Unless required by applicable law or agreed to in writing, software
# distributed under the License is distributed on an "AS IS" BASIS,
# WITHOUT WARRANTIES OR CONDITIONS OF ANY KIND, either express or implied.
# See the License for the specific language governing permissions and
# limitations under the License.

from __future__ import print_function
import os
# import all class inside framework into fluid module
from . import framework
from .framework import *
# import all class inside executor into fluid module
from . import executor
from .executor import *
from . import trainer
from . import inferencer

from . import io
from . import evaluator
from . import initializer
from . import layers
from . import contrib
from . import nets
from . import optimizer
from . import backward
from . import regularizer
from . import average
from . import metrics
from . import transpiler
from . import distribute_lookup_table
from .param_attr import ParamAttr, WeightNormParamAttr
from .data_feeder import DataFeeder
from .core import LoDTensor, LoDTensorArray, CPUPlace, CUDAPlace, CUDAPinnedPlace, Scope
from .transpiler import DistributeTranspiler, \
    memory_optimize, release_memory, DistributeTranspilerConfig
from .lod_tensor import create_lod_tensor, create_random_int_lodtensor
from . import clip
from . import profiler
from . import unique_name
from . import recordio_writer
from . import parallel_executor
if os.name != 'nt':
    from .parallel_executor import *
from paddle.fluid.layers.math_op_patch import monkey_patch_variable

Tensor = LoDTensor

__all__ = framework.__all__ + executor.__all__ + \
    trainer.__all__ + inferencer.__all__ + transpiler.__all__ + \
    parallel_executor.__all__ + lod_tensor.__all__ + [
        'io',
        'initializer',
        'layers',
        'contrib',
        'transpiler',
        'nets',
        'optimizer',
        'learning_rate_decay',
        'backward',
        'regularizer',
        'LoDTensor',
        'LoDTensorArray',
        'CPUPlace',
        'CUDAPlace',
        'CUDAPinnedPlace',
        'Tensor',
        'ParamAttr',
        'WeightNormParamAttr',
        'DataFeeder',
        'clip',
        'profiler',
        'unique_name',
        'recordio_writer',
        'Scope',
    ]


def __bootstrap__():
    """
    Enable reading gflags from environment variables.

    Returns:
        None
    """
    import sys
    import os
    from . import core

    in_test = 'unittest' in sys.modules

    try:
        num_threads = int(os.getenv('OMP_NUM_THREADS', '1'))
    except ValueError:
        num_threads = 1

    if num_threads > 1:
        print(
            'WARNING: OMP_NUM_THREADS set to {0}, not 1. The computation '
            'speed will not be optimized if you use data parallel. It will '
            'fail if this PaddlePaddle binary is compiled with OpenBlas since'
            ' OpenBlas does not support multi-threads.'.format(num_threads),
            file=sys.stderr)
        print('PLEASE USE OMP_NUM_THREADS WISELY.', file=sys.stderr)

    os.environ['OMP_NUM_THREADS'] = str(num_threads)

    read_env_flags = [
        'use_pinned_memory', 'check_nan_inf', 'benchmark', 'eager_delete_scope',
        'use_mkldnn', 'use_ngraph', 'initial_cpu_memory_in_mb',
        'init_allocated_mem', 'free_idle_memory', 'paddle_num_threads',
<<<<<<< HEAD
        "dist_threadpool_size", 'eager_delete_tensor_gb',
        'allocator_strategy', 'reader_queue_speed_test_mode'
=======
        "dist_threadpool_size", 'cpu_deterministic', 'eager_delete_tensor_gb',
        'allocator_strategy', 'reader_queue_speed_test_mode',
        'print_sub_graph_dir'
>>>>>>> f17b05d4
    ]
    if os.name != 'nt':
        read_env_flags.append('warpctc_dir')
        read_env_flags.append('cpu_deterministic')

    if core.is_compiled_with_dist():
        read_env_flags.append('rpc_deadline')
        read_env_flags.append('rpc_server_profile_path')
        read_env_flags.append('enable_rpc_profiler')
        read_env_flags.append('rpc_send_thread_num')
        read_env_flags.append('rpc_get_thread_num')
        read_env_flags.append('rpc_prefetch_thread_num')

    if core.is_compiled_with_cuda():
        read_env_flags += [
            'fraction_of_gpu_memory_to_use', 'cudnn_deterministic',
            'conv_workspace_size_limit', 'cudnn_exhaustive_search'
        ]
    core.init_gflags([sys.argv[0]] +
                     ["--tryfromenv=" + ",".join(read_env_flags)])
    core.init_glog(sys.argv[0])
    # don't init_p2p when in unittest to save time.
    core.init_devices(not in_test)


# TODO(panyx0718): Avoid doing complex initialization logic in __init__.py.
# Consider paddle.init(args) or paddle.main(args)
monkey_patch_variable()
__bootstrap__()<|MERGE_RESOLUTION|>--- conflicted
+++ resolved
@@ -116,14 +116,9 @@
         'use_pinned_memory', 'check_nan_inf', 'benchmark', 'eager_delete_scope',
         'use_mkldnn', 'use_ngraph', 'initial_cpu_memory_in_mb',
         'init_allocated_mem', 'free_idle_memory', 'paddle_num_threads',
-<<<<<<< HEAD
         "dist_threadpool_size", 'eager_delete_tensor_gb',
-        'allocator_strategy', 'reader_queue_speed_test_mode'
-=======
-        "dist_threadpool_size", 'cpu_deterministic', 'eager_delete_tensor_gb',
         'allocator_strategy', 'reader_queue_speed_test_mode',
         'print_sub_graph_dir'
->>>>>>> f17b05d4
     ]
     if os.name != 'nt':
         read_env_flags.append('warpctc_dir')
