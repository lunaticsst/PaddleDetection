#   Copyright (c) 2018 PaddlePaddle Authors. All Rights Reserved.
#
# Licensed under the Apache License, Version 2.0 (the "License");
# you may not use this file except in compliance with the License.
# You may obtain a copy of the License at
#
#     http://www.apache.org/licenses/LICENSE-2.0
#
# Unlessf required by applicable law or agreed to in writing, software
# distributed under the License is distributed on an "AS IS" BASIS,
# WITHOUT WARRANTIES OR CONDITIONS OF ANY KIND, either express or implied.
# See the License for the specific language governing permissions and
# limitations under the License.

from __future__ import print_function

from ..layer_helper import LayerHelper
from ..param_attr import ParamAttr
from ..framework import convert_np_dtype_to_dtype_
from ..framework import Variable
from ..initializer import Constant, force_init_on_cpu
from ..core import VarDesc
from ..imperative import base as imperative_base
from .layer_function_generator import templatedoc
import numpy

__all__ = [
<<<<<<< HEAD
    'create_tensor', 'create_parameter', 'create_global_var', 'cast',
    'tensor_array_to_tensor', 'concat', 'sums', 'assign',
    'fill_constant_batch_size_like', 'fill_constant', 'argmin', 'argmax',
    'argsort', 'ones', 'zeros', 'reverse', 'has_inf', 'has_nan', 'isfinite',
    'linspace'
=======
    'create_tensor',
    'create_parameter',
    'create_global_var',
    'cast',
    'tensor_array_to_tensor',
    'concat',
    'sums',
    'assign',
    'fill_constant_batch_size_like',
    'fill_constant',
    'argmin',
    'argmax',
    'argsort',
    'ones',
    'zeros',
    'reverse',
    'has_inf',
    'has_nan',
    'isfinite',
    'range',
>>>>>>> c64d9593
]


def create_tensor(dtype, name=None, persistable=False):
    """
    Create an variable, which will hold a LoDTensor with data type dtype.

    Args:
        dtype(string): 'float32'|'int32'|..., the data type of the
            created tensor.
        name(string): The name of the created tensor, if not set,
            the name will be a random unique one.
        persistable(bool): Set the persistable flag of the create tensor.

    Returns:
        Variable: The tensor variable storing the created tensor.

    Examples:
        .. code-block:: python

          tensor = fluid.layers.create_tensor(dtype='float32')
    """
    helper = LayerHelper("create_tensor", **locals())
    return helper.create_variable(
        name=helper.name, dtype=dtype, persistable=persistable)


def create_parameter(shape,
                     dtype,
                     name=None,
                     attr=None,
                     is_bias=False,
                     default_initializer=None):
    """
    Create a parameter. The parameter is a learnable variable, which can have
    gradient, and can be optimized.

    NOTE: this is a very low-level API. This API is useful when you create
    operator by your self. instead of using layers.

    Args:
        shape(list[int]): shape of the parameter
        dtype(string): element type of the parameter
        attr(ParamAttr): attributes of the parameter
        is_bias(bool): This can affect which default initializer is chosen
                       when default_initializer is None. If is_bias,
                       initializer.Constant(0.0) will be used. Otherwise,
                       Xavier() will be used.
        default_initializer(Initializer): initializer for the parameter

    Returns:
        the created parameter.

    Examples:
        >>> W = fluid.layers.create_parameter(shape=[784, 200], dtype='float32')
        >>> data = fluid.layers.data(name="img", shape=[64, 784], append_batch_size=False)
        >>> hidden = fluid.layers.matmul(x=data, y=W)
    """
    helper = LayerHelper("create_parameter", **locals())
    if attr is None:
        attr = ParamAttr(name=name)
    return helper.create_parameter(attr, shape, dtype, is_bias,
                                   default_initializer)


def create_global_var(shape,
                      value,
                      dtype,
                      persistable=False,
                      force_cpu=False,
                      name=None):
    """
    Create a new tensor variable with value in the global block(block 0).

    Args:
        shape(list[int]): shape of the variable
        value(float): the value of the variable. The new created
                      variable will be filled with it.
        dtype(string): data type of the variable
        persistable(bool): if this variable is persistable.
                           Default: False
        force_cpu(bool): force this variable to be on CPU.
                         Default: False
        name(str|None): The name of the variable. If set to None the variable
                        name will be generated automatically.
                        Default: None

    Returns:
        Variable: the created Variable

    Examples:
        .. code-block:: python

            var = fluid.create_global_var(shape=[2,3], value=1.0, dtype='float32',
                                 persistable=True, force_cpu=True, name='new_var')
    """
    helper = LayerHelper("global_var", **locals())
    var = helper.create_global_variable(
        dtype=dtype,
        shape=shape,
        persistable=persistable,
        name=name,
        stop_gradient=True)
    helper.set_variable_initializer(
        var, initializer=Constant(
            value=float(value), force_cpu=force_cpu))

    return var


def cast(x, dtype):
    """
    This layer takes in the Variable :attr:`x` with :attr:`x.dtype` and casts
    it to the output with :attr:`dtype`. It's meaningless if the output
    dtype equals the input dtype, but it's fine if you do so.

    Args:
        x (Variable): The input Variable for casting.
        dtype(np.dtype|core.VarDesc.VarType|str): Data type of the output Variable.

    Returns:
        Variable: The output Variable after casting.

    Examples:
        .. code-block:: python

            data = fluid.layers.data(name='x', shape=[13], dtype='float32')
            result = fluid.layers.cast(x=data, dtype='float64')
    """
    helper = LayerHelper('cast', **locals())
    out = helper.create_variable_for_type_inference(dtype=dtype)
    helper.append_op(
        type='cast',
        inputs={'X': [x]},
        outputs={'Out': [out]},
        attrs={'in_dtype': x.dtype,
               'out_dtype': out.dtype})
    return out


def concat(input, axis=0, name=None):
    """
    **Concat**

    This function concatenates the input along the axis mentioned
    and returns that as the output.

    Args:
        input(list): List of tensors to be concatenated
        axis(int): Integer axis along which the tensors will be concatenated
        name(str|None): A name for this layer(optional). If set None, the layer
                       will be named automatically.

    Returns:
        Variable: Output variable of the concatenation

    Examples:
        .. code-block:: python

           out = fluid.layers.concat(input=[Efirst, Esecond, Ethird, Efourth])
    """
    helper = LayerHelper('concat', **locals())
    out = helper.create_variable_for_type_inference(dtype=helper.input_dtype())
    helper.append_op(
        type='concat',
        inputs={'X': input},
        outputs={'Out': [out]},
        attrs={'axis': axis})
    return out


def tensor_array_to_tensor(input, axis=1, name=None):
    """
    This function concatenates the input LodTensorArray along the axis mentioned
    and returns that as the output.

    A simple example as below:

    .. code-block:: text

        Given:

        input.data = {[[0.6, 0.1, 0.3],
                       [0.5, 0.3, 0.2]],
                      [[1.3],
                       [1.8]],
                      [[2.3, 2.1],
                       [2.5, 2.4]]}

        axis = 1

        Then:

        output.data = [[0.6, 0.1, 0.3, 1.3, 2.3, 2.1],
                       [0.5, 0.3, 0.2, 1.8, 2.5, 2.4]]

        output_index.data = [3, 1, 2]

    Args:
        input(list): Input LodTensorArray
        axis(int): Integer axis along which the tensors will be concatenated
        name(str|None): A name for this layer(optional). If set None, the layer
                       will be named automatically.

    Returns:
        Variable: Output variable of the concatenation
        Variable: The input LodTensorArray items' dims along the axis

    Examples:
        .. code-block:: python

           output, output_index = fluid.layers.tensor_array_to_tensor(input=tensor_array)
    """
    helper = LayerHelper('tensor_array_to_tensor', **locals())
    out = helper.create_variable_for_type_inference(dtype=helper.input_dtype())
    out_index = helper.create_variable_for_type_inference(dtype="int32")
    helper.append_op(
        type='tensor_array_to_tensor',
        inputs={'X': input},
        outputs={'Out': [out],
                 'OutIndex': [out_index]},
        attrs={'axis': axis})
    return out, out_index


def sums(input, out=None):
    """
    This function performs the sum operation on the input and returns the
    result as the output.

    Args:
        input (Variable|list): The input tensor that has the elements
                               that need to be summed up.
        out (Variable|None): Output parameter. The sum result.
                             Default: None

    Returns:
        Variable: the sum of input. The same as the argument 'out'

    Examples:
        .. code-block:: python

          tmp = fluid.layers.zeros(shape=[10], dtype='int32')
          i = fluid.layers.fill_constant(shape=[1], dtype='int64', value=10)
          a0 = layers.array_read(array=tmp, i=i)
          i = layers.increment(x=i)
          a1 = layers.array_read(array=tmp, i=i)
          mean_a0 = layers.mean(a0)
          mean_a1 = layers.mean(a1)
          a_sum = layers.sums(input=[mean_a0, mean_a1])
    """
    helper = LayerHelper('sum', **locals())
    if out is None:
        out = helper.create_variable_for_type_inference(
            dtype=helper.input_dtype())
    helper.append_op(
        type='sum',
        inputs={'X': input},
        outputs={'Out': out},
        attrs={'use_mkldnn': False})
    return out


def assign(input, output=None):
    """
    **Assign**

    This function copies the *input* Variable to the *output* Variable.

    Args:
        input(Variable|numpy.ndarray): The source variable
        output(Variable|None): The destination variable

    Returns:
        Variable: The destination variable that was supplied as the *output*.

    Examples:
        .. code-block:: python

          out = fluid.layers.create_tensor(dtype='float32')
          hidden = fluid.layers.fc(input=data, size=10)
          fluid.layers.assign(hidden, out)
    """
    helper = LayerHelper('assign', **locals())
    if output is None:
        output = helper.create_variable_for_type_inference(dtype=input.dtype)
    if isinstance(input, Variable):
        helper.append_op(
            type='assign', inputs={'X': [input]}, outputs={'Out': [output]})
    elif isinstance(input, numpy.ndarray):
        dtype = convert_np_dtype_to_dtype_(input.dtype)
        if dtype == VarDesc.VarType.FP32:
            value_name = "fp32_values"
            values = [float(v) for v in input.flat]
        elif dtype == VarDesc.VarType.INT32:
            value_name = "int32_values"
            values = [int(v) for v in input.flat]
        else:
            raise ValueError("Unsupported dtype %s", input.dtype)
        if input.size > 1024 * 1024:
            raise ValueError("The size of input is too big. Please consider "
                             "saving it to file and 'load_op' to load it")

        helper.append_op(
            type='assign_value',
            outputs={'Out': [output]},
            attrs={
                'dtype': dtype,
                'shape': list(input.shape),
                value_name: values
            })
    else:
        raise ValueError("Wrong type for assign input: %s" % type(input))

    return output


def fill_constant(shape, dtype, value, force_cpu=False, out=None):
    """
    **fill_constant**

    This function creates a tensor with specified `shape` and `dtype`, and
    initializes it with a constant specifed by `value`.

    The attribute `stop_gradient` of the created tensor is set to True.

    Args:
        shape(tuple|list|None): Shape of the output tensor.
        dtype(np.dtype|core.VarDesc.VarType|str): Data type of the output tensor.
        value(float): The constant value used to initialize the output tensor.
        out(Variable): The output tensor.
        force_cpu(True|False): data should be on CPU if set true.

    Returns:
        Variable: The tensor variable storing the output.

    Examples:
        .. code-block:: python

          data = fluid.layers.fill_constant(shape=[1], value=0, dtype='int64')
    """

    helper = LayerHelper("fill_constant", **locals())
    if out is None:
        out = helper.create_variable_for_type_inference(dtype=dtype)
    helper.append_op(
        type='fill_constant',
        inputs={},
        outputs={'Out': [out]},
        attrs={
            'shape': shape,
            'dtype': out.dtype,
            'value': float(value),
            'force_cpu': force_cpu or force_init_on_cpu()
        },
        stop_gradient=True)
    out.stop_gradient = True
    return out


@templatedoc()
def fill_constant_batch_size_like(input,
                                  shape,
                                  dtype,
                                  value,
                                  input_dim_idx=0,
                                  output_dim_idx=0):
    """
    ${comment}

    It also sets *stop_gradient* to True.

    Args:
        input(${input_type}): ${input_comment}.

        shape(${shape_type}): ${shape_comment}.

        dtype(${dtype_type}): ${dtype_comment}.

        value(${value_type}): ${value_comment}.

        input_dim_idx(${input_dim_idx_type}): ${input_dim_idx_comment}.

        output_dim_idx(${output_dim_idx_type}): ${output_dim_idx_comment}.

    Returns:
        ${out_comment}.

    Examples:

        .. code-block:: python

             data = fluid.layers.fill_constant_batch_size_like(
                         input=like, shape=[1], value=0, dtype='int64')

    """
    helper = LayerHelper("fill_constant_batch_size_like", **locals())
    out = helper.create_variable_for_type_inference(dtype=dtype)
    helper.append_op(
        type='fill_constant_batch_size_like',
        inputs={'Input': input},
        outputs={'Out': [out]},
        attrs={
            'shape': shape,
            'dtype': out.dtype,
            'value': float(value),
            'input_dim_idx': input_dim_idx,
            'output_dim_idx': output_dim_idx
        })
    out.stop_gradient = True
    return out


def argmin(x, axis=0):
    """
    **argmin**

    This function computes the indices of the min elements
    of the input tensor's element along the provided axis.

    Args:
        x(Variable): The input to compute the indices of
                     the min elements.
        axis(int): Axis to compute indices along.

    Returns:
        Variable: The tensor variable storing the output

    Examples:
        .. code-block:: python

          out = fluid.layers.argmin(x=in, axis=0)
          out = fluid.layers.argmin(x=in, axis=-1)
    """
    helper = LayerHelper("arg_min", **locals())
    out = helper.create_variable_for_type_inference(VarDesc.VarType.INT64)
    helper.append_op(
        type='arg_min',
        inputs={'X': x},
        outputs={'Out': [out]},
        attrs={'axis': axis})
    return out


def argmax(x, axis=0):
    """
    **argmax**

    This function computes the indices of the max elements
    of the input tensor's element along the provided axis.

    Args:
        x(Variable): The input to compute the indices of
                     the max elements.
        axis(int): Axis to compute indices along.

    Returns:
        Variable: The tensor variable storing the output

    Examples:
        .. code-block:: python

          out = fluid.layers.argmax(x=in, axis=0)
          out = fluid.layers.argmax(x=in, axis=-1)
    """
    helper = LayerHelper("arg_max", **locals())
    out = helper.create_variable_for_type_inference(VarDesc.VarType.INT64)
    helper.append_op(
        type='arg_max',
        inputs={'X': x},
        outputs={'Out': [out]},
        attrs={'axis': axis})
    return out


def argsort(input, axis=-1, name=None):
    """
    Performs sorting on the input Variable along the given axis, and outputs
    sorted data Varibale and its corresponding index Variable with the same
    shape as :attr:`input`.

    .. code-block:: text

        For example, the given axis is -1 and the input Variable

            input = [[0.15849551, 0.45865775, 0.8563702 ],
                     [0.12070083, 0.28766365, 0.18776911]],

        after argsort, the sorted Vairable becomes

            out = [[0.15849551, 0.45865775, 0.8563702 ],
                   [0.12070083, 0.18776911, 0.28766365]],

        and the sorted indices along the given axis turn outs to be

            indices = [[0, 1, 2],
                       [0, 2, 1]]

    Args:
        input(Variable): The input Variable for sorting.
        axis(int): The axis along which to sort the input Variable. When
                   :attr:`axis` < 0, the actual axis will be :attr:`axis` +
                   rank(:attr:`input`). Default -1, the last dimension.
        name(str|None): (optional) A name for this layer. If set None, the
                   layer will be named automatically.

    Returns:
        tuple: A tuple of sorted data Variable and the sorted indices.

    Examples:
        .. code-block:: python

            input = fluid.layers.data(data=[2, 3])
            out, indices = fluid.layers.argsort(input, axis=0)
    """
    helper = LayerHelper("argsort", **locals())
    out = helper.create_variable_for_type_inference(
        dtype=input.dtype, stop_gradient=True)
    ids = helper.create_variable_for_type_inference(
        VarDesc.VarType.INT64, stop_gradient=True)
    helper.append_op(
        type='argsort',
        inputs={'X': input},
        outputs={'Out': out,
                 'Indices': ids},
        attrs={'axis': axis})
    return out, ids


def ones(shape, dtype, force_cpu=False):
    """
    **ones**

    This function creates a tensor of specified *shape* and
    *dtype*, and initializes this with 1.

    It also sets *stop_gradient* to True.

    Args:
        shape(tuple|list): Shape of output tensor
        dtype(np.dtype|core.VarDesc.VarType|str): Data type of output tensor

    Returns:
        Variable: The tensor variable storing the output

    Examples:
        .. code-block:: python

          data = fluid.layers.ones(shape=[1], dtype='int64')
    """
    assert isinstance(shape, list) or isinstance(
        shape, tuple), "The shape's type should be list or tuple."
    assert reduce(lambda x, y: x * y,
                  shape) > 0, "The shape is invalid: %s." % (str(shape))
    return fill_constant(value=1.0, **locals())


def zeros(shape, dtype, force_cpu=False):
    """
    **zeros**

    This function creates a tensor of specified *shape* and
    *dtype*, and initializes this with 0.

    It also sets *stop_gradient* to True.

    Args:
        shape(tuple|list|None): Shape of output tensor.
        dtype(np.dtype|core.VarDesc.VarType|str): Data type of output tensor.
        force_cpu(bool, default False): Whether to make output stay on CPU.

    Returns:
        Variable: The tensor variable storing the output.

    Examples:
        .. code-block:: python

          data = fluid.layers.zeros(shape=[1], dtype='int64')
    """
    return fill_constant(value=0.0, **locals())


def reverse(x, axis):
    """
    **reverse**

    This function reverse the input 'x' along given axises.

    Args:
        x(Vairbale): the input to be reversed.
        axis(int|tuple|list): Axis that along which order of elements
                    is reversed. If it is a tuple or a list, reversing
                    will be apply on each axis in the tuple or list.

    Returns:
        Variable: The reversed tensor.

    Examples:
        .. code-block:: python

          out = fluid.layers.reverse(x=in, axis=0)
          # or:
          out = fluid.layers.reverse(x=in, axis=[0,1])
    """
    if isinstance(axis, int):
        axis = [axis]
    helper = LayerHelper("reverse", **locals())
    out = helper.create_variable_for_type_inference(dtype=x.dtype)
    helper.append_op(
        type='reverse',
        inputs={'X': x},
        outputs={'Out': [out]},
        attrs={'axis': axis})
    return out


def save(x, file_path, overwrite=True):
    """
    Saves a variable as a file.

    Args:
        x(variable): The Tensor/LoDTensor to be saved.
        file_path(str): The file path where the variable will be saved.
        overwrite(bool): Whether or not cover the given file when it has already
            existed. If it's set 'False' and the file is existed, a runtime
            error will be thrown.
    """
    helper = LayerHelper("save", **locals())
    helper.append_op(
        type="save",
        inputs={"input": x},
        outputs={},
        args={"file_path": file_path,
              "overwrite": overwrite})


def save_combine(x, file_path, overwrite=True):
    """
    Saves a list of variables into a single file.

    Args:
        x(list): A list of Tensor/LoDTensor variables to be saved together in
                 a single file.
        file_path(str): The file path where variables will be saved.
        overwrite(bool): Whether or not cover the given file when it has already
            existed. If it's set 'False' and the file is existed, a runtime
            error will be thrown.

    Returns:
        There is no return value.

    Examples:

        .. code-block:: python

            v1 = fluid.layers.data(name="data",
                                   shape=(4, 6),
                                   dtype="float32")
            v2 = fluid.layers.data(name="data",
                                   shape=(6, 8, 4),
                                   dtype="float32")
            normed = fluid.layers.save_combine([v1, v2], file_path="output")
    """
    helper = LayerHelper("save_combine", **locals())
    helper.append_op(
        type="save_combine",
        inputs={"input": x},
        outputs={},
        args={"file_path": file_path,
              "overwrite": overwrite})


def load_combine(out, file_path):
    """
    Loads a list of vairables from a single file.

    Args:
        out(list): The list of variables to be read from the disk file.
        file_path(str): The path of the disk file.
    """
    helper = LayerHelper("load_combine", **locals())
    helper.append_op(
        type="load_combine",
        inputs={},
        output={"Out": out},
        args={"file_path": file_path})


def has_inf(x):
    """
    Test if any of x contains an infinity number

    Args:
       x(variable): The Tensor/LoDTensor to be checked.

    Returns:
        Variable: The tensor variable storing the output, only a bool value.
    """
    helper = LayerHelper("isinf", **locals())
    out = helper.create_variable_for_type_inference(dtype=x.dtype)
    helper.append_op(type="isinf", inputs={"X": x}, outputs={"Out": out})
    return out


def has_nan(x):
    """
    Test if any of x contains a NAN

    Args:
       x(variable): The Tensor/LoDTensor to be checked.

    Returns:
        Variable: The tensor variable storing the output, only a bool value.
    """
    helper = LayerHelper("isnan", **locals())
    out = helper.create_variable_for_type_inference(dtype=x.dtype)
    helper.append_op(type="isnan", inputs={"X": x}, outputs={"Out": out})
    return out


def isfinite(x):
    """
    Test if any of x contains an infinity/NAN number. If all the elements are finite,
    returns true, else false.

    Args:
       x(variable): The Tensor/LoDTensor to be checked.

    Returns:
        Variable: The tensor variable storing the output, contains a bool value.
    """
    helper = LayerHelper("isfinite", **locals())
    out = helper.create_variable_for_type_inference(dtype=x.dtype)
    helper.append_op(type="isfinite", inputs={"X": x}, outputs={"Out": out})
    return out


<<<<<<< HEAD
def linspace(start, stop, num, dtype):
    """
    Return fixed number of evenly spaced values within a given interval.

    First entry is start, and last entry is stop. In the case when Num is 1, only Start is returned. Like linspace function of numpy.

    Args:
        start(float|Variable): First entry in the sequence. It is a float scalar, or a tensor of shape [1] with type 'float32'|'float64'.
        end(float|Variable): Last entry in the sequence. It is a float scalar, or a tensor of shape [1] with type 'float32'|'float64'.
        num(int|Variable): Number of entry in the sequence. It is an int scalar, or a tensor of shape [1] with type int32.
        dtype(string): 'float32'|'float64', the data type of the output tensor.

    Returns:
        Variable: The tensor variable storing a 1-D tensor. 
=======
def range(start, end, step, dtype):
    """
    Return evenly spaced values within a given interval.

    Values are generated within the half-open interval [start, stop) (in other words,
    the interval including start but excluding stop).

    args:
        start(int|float|Variable): Start of interval. The interval includes this value.
        end(int|float|Variable): End of interval. The interval does not include this
                                 value, except in some cases where step is not an integer
                                 and floating point round-off affects the length of out. 
        step(int|float|Variable): Spacing between values. For any output out, this is the
                                  distance between two adjacent values, out[i+1] - out[i].
                                  The default step size is 1.
        dtype(string): 'float32'|'int32'|..., the data type of the output tensor.

    returns:
        Evenly spaced values within a given interval.
>>>>>>> c64d9593

    examples:

        .. code-block:: python

<<<<<<< HEAD
             data = fluid.layers.linspace(0, 10, 5, 'float32')

    """
    helper = LayerHelper("linspace", **locals())

    if not isinstance(start, Variable):
        start = fill_constant([1], dtype, start)
    if not isinstance(stop, Variable):
        stop = fill_constant([1], dtype, stop)
    if not isinstance(num, Variable):
        num = fill_constant([1], 'int32', num)
=======
             data = fluid.layers.range(0, 10, 2, 'int32')

    """
    helper = LayerHelper("range", **locals())

    if not isinstance(start, Variable):
        start = fill_constant([1], dtype, start)
    if not isinstance(end, Variable):
        end = fill_constant([1], dtype, end)
    if not isinstance(step, Variable):
        step = fill_constant([1], dtype, step)
>>>>>>> c64d9593

    out = helper.create_variable_for_type_inference(dtype=start.dtype)

    helper.append_op(
<<<<<<< HEAD
        type='linspace',
        inputs={'Start': start,
                'Stop': stop,
                'Num': num},
=======
        type='range',
        inputs={'Start': start,
                'End': end,
                'Step': step},
>>>>>>> c64d9593
        outputs={'Out': [out]})
    return out<|MERGE_RESOLUTION|>--- conflicted
+++ resolved
@@ -25,34 +25,11 @@
 import numpy
 
 __all__ = [
-<<<<<<< HEAD
     'create_tensor', 'create_parameter', 'create_global_var', 'cast',
     'tensor_array_to_tensor', 'concat', 'sums', 'assign',
     'fill_constant_batch_size_like', 'fill_constant', 'argmin', 'argmax',
     'argsort', 'ones', 'zeros', 'reverse', 'has_inf', 'has_nan', 'isfinite',
-    'linspace'
-=======
-    'create_tensor',
-    'create_parameter',
-    'create_global_var',
-    'cast',
-    'tensor_array_to_tensor',
-    'concat',
-    'sums',
-    'assign',
-    'fill_constant_batch_size_like',
-    'fill_constant',
-    'argmin',
-    'argmax',
-    'argsort',
-    'ones',
-    'zeros',
-    'reverse',
-    'has_inf',
-    'has_nan',
-    'isfinite',
-    'range',
->>>>>>> c64d9593
+    'range', 'linspace'
 ]
 
 
@@ -790,22 +767,6 @@
     return out
 
 
-<<<<<<< HEAD
-def linspace(start, stop, num, dtype):
-    """
-    Return fixed number of evenly spaced values within a given interval.
-
-    First entry is start, and last entry is stop. In the case when Num is 1, only Start is returned. Like linspace function of numpy.
-
-    Args:
-        start(float|Variable): First entry in the sequence. It is a float scalar, or a tensor of shape [1] with type 'float32'|'float64'.
-        end(float|Variable): Last entry in the sequence. It is a float scalar, or a tensor of shape [1] with type 'float32'|'float64'.
-        num(int|Variable): Number of entry in the sequence. It is an int scalar, or a tensor of shape [1] with type int32.
-        dtype(string): 'float32'|'float64', the data type of the output tensor.
-
-    Returns:
-        Variable: The tensor variable storing a 1-D tensor. 
-=======
 def range(start, end, step, dtype):
     """
     Return evenly spaced values within a given interval.
@@ -825,13 +786,52 @@
 
     returns:
         Evenly spaced values within a given interval.
->>>>>>> c64d9593
 
     examples:
 
         .. code-block:: python
 
-<<<<<<< HEAD
+             data = fluid.layers.range(0, 10, 2, 'int32')
+
+    """
+    helper = LayerHelper("range", **locals())
+
+    if not isinstance(start, Variable):
+        start = fill_constant([1], dtype, start)
+    if not isinstance(end, Variable):
+        end = fill_constant([1], dtype, end)
+    if not isinstance(step, Variable):
+        step = fill_constant([1], dtype, step)
+
+    out = helper.create_variable_for_type_inference(dtype=start.dtype)
+
+    helper.append_op(
+        type='range',
+        inputs={'Start': start,
+                'End': end,
+                'Step': step},
+        outputs={'Out': [out]})
+    return out
+
+
+def linspace(start, stop, num, dtype):
+    """
+    Return fixed number of evenly spaced values within a given interval.
+
+    First entry is start, and last entry is stop. In the case when Num is 1, only Start is returned. Like linspace function of numpy.
+
+    Args:
+        start(float|Variable): First entry in the sequence. It is a float scalar, or a tensor of shape [1] with type 'float32'|'float64'.
+        stop(float|Variable): Last entry in the sequence. It is a float scalar, or a tensor of shape [1] with type 'float32'|'float64'.
+        num(int|Variable): Number of entry in the sequence. It is an int scalar, or a tensor of shape [1] with type int32.
+        dtype(string): 'float32'|'float64', the data type of the output tensor.
+
+    Returns:
+        Variable: The tensor variable storing a 1-D tensor. 
+
+    Examples:
+        .. code-block:: python
+
              data = fluid.layers.linspace(0, 10, 5, 'float32')
 
     """
@@ -843,33 +843,13 @@
         stop = fill_constant([1], dtype, stop)
     if not isinstance(num, Variable):
         num = fill_constant([1], 'int32', num)
-=======
-             data = fluid.layers.range(0, 10, 2, 'int32')
-
-    """
-    helper = LayerHelper("range", **locals())
-
-    if not isinstance(start, Variable):
-        start = fill_constant([1], dtype, start)
-    if not isinstance(end, Variable):
-        end = fill_constant([1], dtype, end)
-    if not isinstance(step, Variable):
-        step = fill_constant([1], dtype, step)
->>>>>>> c64d9593
 
     out = helper.create_variable_for_type_inference(dtype=start.dtype)
 
     helper.append_op(
-<<<<<<< HEAD
         type='linspace',
         inputs={'Start': start,
                 'Stop': stop,
                 'Num': num},
-=======
-        type='range',
-        inputs={'Start': start,
-                'End': end,
-                'Step': step},
->>>>>>> c64d9593
         outputs={'Out': [out]})
     return out