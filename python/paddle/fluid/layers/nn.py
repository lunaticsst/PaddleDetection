--- conflicted
+++ resolved
@@ -50,13 +50,10 @@
     'sequence_mask', 'stack', 'pad2d', 'unstack', 'sequence_enumerate',
     'expand', 'sequence_concat', 'scale', 'elementwise_add', 'elementwise_div',
     'elementwise_sub', 'elementwise_mul', 'elementwise_max', 'elementwise_min',
-<<<<<<< HEAD
-    'elementwise_pow', 'logical_and', 'logical_or', 'logical_xor',
-    'logical_not', 'clip', 'clip_by_norm'
-=======
     'elementwise_pow', 'uniform_random_batch_size_like', 'gaussian_random',
-    'sampling_id', 'gaussian_random_batch_size_like', 'sum', 'slice', 'shape'
->>>>>>> adae0a3b
+    'sampling_id', 'gaussian_random_batch_size_like', 'sum', 'slice', 'shape',
+    'logical_and', 'logical_or', 'logical_xor', 'logical_not', 'clip',
+    'clip_by_norm'
 ]
 
 
