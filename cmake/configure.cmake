--- conflicted
+++ resolved
@@ -60,14 +60,11 @@
         set(SIMD_FLAG ${SSE3_FLAG})
     endif()
 endif()
-<<<<<<< HEAD
 
 if(WIN32)
   # windows stupid compile option for all targets.
   add_definitions(-D_XKEYCHECK_H)
 endif(WIN32)
-=======
->>>>>>> 836e1e0b
 
 if(NOT WITH_GOLANG)
     add_definitions(-DPADDLE_WITHOUT_GOLANG)
